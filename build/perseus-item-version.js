--- conflicted
+++ resolved
@@ -1,11 +1,6 @@
 // Perseus Version File
-<<<<<<< HEAD
-// commit 69831780445d359f948ce7006bcb312425ce3d4c
+// commit c47d5328430d3c753305bd9f9e475ad7c83644f0
 // branch master
-=======
-// commit 1f24cc9560b592edf41b201073c8df75fd2f375a
-// branch HEAD
->>>>>>> 9b5f2f61
 // @generated
 /* eslint-disable comma-dangle */
 
