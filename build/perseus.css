/* Perseus CSS
<<<<<<< HEAD
 * commit 69831780445d359f948ce7006bcb312425ce3d4c
 * branch master
=======
 * commit 1f24cc9560b592edf41b201073c8df75fd2f375a
 * branch HEAD
>>>>>>> 9b5f2f61
 * @generated */
.perseus-sr-only {
  border: 0;
  clip: rect(0, 0, 0, 0);
  height: 1px;
  margin: -1px;
  overflow: hidden;
  padding: 0;
  position: absolute;
  width: 1px;
}
.perseus-clearfix {
  *zoom: 1;
}
.perseus-clearfix:before,
.perseus-clearfix:after {
  content: "";
  display: table;
}
.perseus-clearfix:after {
  clear: both;
}
.framework-perseus.perseus-article:not(.bibliotron-article) .perseus-widget-container.widget-float-left {
  float: left;
  padding-right: 1em;
  max-width: 50%;
  width: 100%;
}
.framework-perseus.perseus-article:not(.bibliotron-article) .perseus-widget-container.widget-float-right {
  float: right;
  padding-left: 1em;
  max-width: 50%;
  width: 100%;
}
.framework-perseus.perseus-article:not(.bibliotron-article) .perseus-renderer > .paragraph {
  margin-left: auto;
  margin-right: auto;
  max-width: 700px;
}
.framework-perseus.perseus-article:not(.bibliotron-article) .paragraph.perseus-paragraph-full-width {
  margin-left: 0;
  margin-right: 0;
  max-width: none;
}
.framework-perseus.perseus-article:not(.bibliotron-article) .paragraph.perseus-paragraph-full-width > .paragraph {
  margin: 0;
  max-width: none;
}
.bibliotron-article.framework-perseus.perseus-article:not(.perseus-xom-manatee) .perseus-widget-container {
  font-size: 14px;
  line-height: 19.6px;
}
.bibliotron-article.framework-perseus.perseus-article:not(.perseus-xom-manatee) .perseus-widget-container.widget-float-left,
.bibliotron-article.framework-perseus.perseus-article:not(.perseus-xom-manatee) .perseus-widget-container.widget-float-right {
  max-width: 50%;
  padding-top: 32px;
  width: 100%;
}
.bibliotron-article.framework-perseus.perseus-article:not(.perseus-xom-manatee) .perseus-widget-container.widget-float-left .perseus-image-caption .paragraph .paragraph,
.bibliotron-article.framework-perseus.perseus-article:not(.perseus-xom-manatee) .perseus-widget-container.widget-float-right .perseus-image-caption .paragraph .paragraph {
  margin-bottom: 0;
}
.bibliotron-article.framework-perseus.perseus-article:not(.perseus-xom-manatee) .perseus-widget-container.widget-float-left {
  float: left;
  padding-right: 32px;
}
.bibliotron-article.framework-perseus.perseus-article:not(.perseus-xom-manatee) .perseus-widget-container.widget-float-right {
  float: right;
  padding-left: 32px;
}
.bibliotron-article.framework-perseus.perseus-article:not(.perseus-xom-manatee) .perseus-renderer > .paragraph {
  color: #21242c;
  font-size: 20px;
  line-height: 30px;
  margin: 0 auto;
  max-width: 688px;
}
.bibliotron-article.framework-perseus.perseus-article:not(.perseus-xom-manatee) .perseus-renderer > .paragraph .paragraph {
  color: #21242c;
  font-size: 20px;
  line-height: 30px;
  margin-bottom: 32px;
  margin-top: 0;
}
.bibliotron-article.framework-perseus.perseus-article:not(.perseus-xom-manatee) .perseus-renderer > .paragraph ul:not(.perseus-widget-radio) {
  color: #21242c;
  font-size: 20px;
  line-height: 30px;
}
.bibliotron-article.framework-perseus.perseus-article:not(.perseus-xom-manatee) table {
  color: #21242c;
  font-size: 20px;
  line-height: 30px;
}
.bibliotron-article.framework-perseus.perseus-article:not(.perseus-xom-manatee) h2 {
  font-family: inherit;
  font-size: 30px;
  font-weight: 700;
  line-height: 1.1;
  margin-bottom: 16px;
  margin-top: 48px;
}
.bibliotron-article.framework-perseus.perseus-article:not(.perseus-xom-manatee) h3 {
  font-family: inherit;
  font-size: 28px;
  font-weight: 700;
  line-height: 1.1;
  margin-bottom: 16px;
  margin-top: 32px;
}
.bibliotron-article.framework-perseus.perseus-article:not(.perseus-xom-manatee) h4,
.bibliotron-article.framework-perseus.perseus-article:not(.perseus-xom-manatee) h5,
.bibliotron-article.framework-perseus.perseus-article:not(.perseus-xom-manatee) h6 {
  font-family: inherit;
  font-size: 20px;
  font-weight: 700;
  line-height: 25px;
  margin-bottom: 16px;
  margin-top: 32px;
}
.bibliotron-article.framework-perseus.perseus-article:not(.perseus-xom-manatee) blockquote {
  padding: 0 32px;
}
.bibliotron-article.framework-perseus.perseus-article:not(.perseus-xom-manatee) .MathJax .math {
  color: inherit;
}
.bibliotron-article.framework-perseus.perseus-article:not(.perseus-xom-manatee) .perseus-image-widget {
  text-align: center;
}
.bibliotron-article.framework-perseus.perseus-article:not(.perseus-xom-manatee) .perseus-image-caption .paragraph .paragraph {
  color: #999;
  font-size: 14px;
  line-height: 19px;
  margin: 16px auto 42px;
  max-width: 455px;
  text-align: left;
}
.bibliotron-article.framework-perseus.perseus-article:not(.perseus-xom-manatee) .paragraph.perseus-paragraph-full-width {
  margin-bottom: 32px;
  margin-left: 0;
  margin-right: 0;
  max-width: none;
}
.bibliotron-article.framework-perseus.perseus-article:not(.perseus-xom-manatee) .paragraph.perseus-paragraph-full-width > .paragraph {
  margin: 0;
  max-width: none;
}
.bibliotron-article.framework-perseus.perseus-article:not(.perseus-xom-manatee) .perseus-widget-explanation-link {
  display: inline-block;
  font-size: 16px;
}
.bibliotron-article.framework-perseus.perseus-article:not(.perseus-xom-manatee) .unresponsive-svg-image,
.bibliotron-article.framework-perseus.perseus-article:not(.perseus-xom-manatee) .svg-image {
  font-size: 14px;
  line-height: 19.6px;
}
.bibliotron-article.framework-perseus.perseus-article:not(.perseus-xom-manatee) .perseus-block-math {
  margin-bottom: 32px;
  position: relative;
}
.bibliotron-article.framework-perseus.perseus-article:not(.perseus-xom-manatee) .perseus-block-math:before {
  background: linear-gradient(to right, rgba(255, 255, 255, 0) 0%, #ffffff 100%);
  bottom: 0;
  content: "";
  position: absolute;
  right: 0;
  top: 0;
  width: 30px;
}
.bibliotron-article.framework-perseus.perseus-article:not(.perseus-xom-manatee) .perseus-block-math-inner {
  overflow-x: auto;
  padding-bottom: 8px;
  padding-right: 20px;
  padding-top: 8px;
}
.bibliotron-article.framework-perseus.perseus-article:not(.perseus-xom-manatee) > .clearfix:first-child > .perseus-renderer:first-child > .paragraph:first-child h1:first-child,
.bibliotron-article.framework-perseus.perseus-article:not(.perseus-xom-manatee) > .clearfix:first-child > .perseus-renderer:first-child > .paragraph:first-child h2:first-child,
.bibliotron-article.framework-perseus.perseus-article:not(.perseus-xom-manatee) > .clearfix:first-child > .perseus-renderer:first-child > .paragraph:first-child h3:first-child,
.bibliotron-article.framework-perseus.perseus-article:not(.perseus-xom-manatee) > .clearfix:first-child > .perseus-renderer:first-child > .paragraph:first-child h4:first-child,
.bibliotron-article.framework-perseus.perseus-article:not(.perseus-xom-manatee) > .clearfix:first-child > .perseus-renderer:first-child > .paragraph:first-child h5:first-child,
.bibliotron-article.framework-perseus.perseus-article:not(.perseus-xom-manatee) > .clearfix:first-child > .perseus-renderer:first-child > .paragraph:first-child h6:first-child {
  margin-top: 0;
}
.bibliotron-article.framework-perseus.perseus-article:not(.perseus-xom-manatee) .perseus-renderer > .paragraph .perseus-formats-tooltip {
  padding: 8px 12px;
}
.bibliotron-article.framework-perseus.perseus-article:not(.perseus-xom-manatee) .perseus-renderer > .paragraph .perseus-formats-tooltip .paragraph {
  margin-bottom: 0;
}
.bibliotron-article.framework-perseus.perseus-article:not(.perseus-xom-manatee) .perseus-renderer > .paragraph .perseus-formats-tooltip .paragraph ul:not(.perseus-widget-radio) {
  font-size: 15px;
  line-height: 1.5;
  margin: 0;
}
.bibliotron-article.framework-perseus.perseus-article.perseus-xom-manatee div.paragraph,
.framework-perseus:not(.perseus-article).perseus-xom-manatee div.paragraph {
  margin: 0;
}
.bibliotron-article.framework-perseus.perseus-article.perseus-xom-manatee .perseus-renderer > .paragraph,
.framework-perseus:not(.perseus-article).perseus-xom-manatee .perseus-renderer > .paragraph {
  margin: 0 auto;
}
.bibliotron-article.framework-perseus.perseus-article.perseus-xom-manatee .perseus-renderer > .paragraph:not(:first-child),
.framework-perseus:not(.perseus-article).perseus-xom-manatee .perseus-renderer > .paragraph:not(:first-child) {
  margin-top: 32px;
}
.bibliotron-article.framework-perseus.perseus-article.perseus-xom-manatee .perseus-renderer > .paragraph > .paragraph,
.framework-perseus:not(.perseus-article).perseus-xom-manatee .perseus-renderer > .paragraph > .paragraph {
  margin: 0;
}
.bibliotron-article.framework-perseus.perseus-article.perseus-xom-manatee .clearfix > .perseus-renderer,
.framework-perseus:not(.perseus-article).perseus-xom-manatee .clearfix > .perseus-renderer {
  margin-bottom: 32px;
}
.bibliotron-article.framework-perseus.perseus-article.perseus-xom-manatee .perseus-renderer > .paragraph ul:not(.perseus-widget-radio):not(.fancy-select-options),
.framework-perseus:not(.perseus-article).perseus-xom-manatee .perseus-renderer > .paragraph ul:not(.perseus-widget-radio):not(.fancy-select-options) {
  margin: 0 0 0 1em;
  padding: 0;
}
.bibliotron-article.framework-perseus.perseus-article.perseus-xom-manatee .perseus-renderer > .paragraph ul:not(.perseus-widget-radio):not(.fancy-select-options) > li,
.framework-perseus:not(.perseus-article).perseus-xom-manatee .perseus-renderer > .paragraph ul:not(.perseus-widget-radio):not(.fancy-select-options) > li {
  padding-left: 10px;
  margin-bottom: 24px;
}
.bibliotron-article.framework-perseus.perseus-article.perseus-xom-manatee .perseus-renderer > .paragraph ol,
.framework-perseus:not(.perseus-article).perseus-xom-manatee .perseus-renderer > .paragraph ol {
  margin: 0;
  padding-left: 32px;
}
.bibliotron-article.framework-perseus.perseus-article.perseus-xom-manatee .perseus-renderer > .paragraph ol > li,
.framework-perseus:not(.perseus-article).perseus-xom-manatee .perseus-renderer > .paragraph ol > li {
  list-style-type: decimal;
  margin-bottom: 24px;
}
.bibliotron-article.framework-perseus.perseus-article.perseus-xom-manatee .perseus-renderer > .paragraph ol ol,
.framework-perseus:not(.perseus-article).perseus-xom-manatee .perseus-renderer > .paragraph ol ol,
.bibliotron-article.framework-perseus.perseus-article.perseus-xom-manatee .perseus-renderer > .paragraph ul:not(.perseus-widget-radio):not(.fancy-select-options) ol,
.framework-perseus:not(.perseus-article).perseus-xom-manatee .perseus-renderer > .paragraph ul:not(.perseus-widget-radio):not(.fancy-select-options) ol,
.bibliotron-article.framework-perseus.perseus-article.perseus-xom-manatee .perseus-renderer > .paragraph ol ul:not(.perseus-widget-radio):not(.fancy-select-options),
.framework-perseus:not(.perseus-article).perseus-xom-manatee .perseus-renderer > .paragraph ol ul:not(.perseus-widget-radio):not(.fancy-select-options),
.bibliotron-article.framework-perseus.perseus-article.perseus-xom-manatee .perseus-renderer > .paragraph ul:not(.perseus-widget-radio):not(.fancy-select-options) ul:not(.perseus-widget-radio):not(.fancy-select-options),
.framework-perseus:not(.perseus-article).perseus-xom-manatee .perseus-renderer > .paragraph ul:not(.perseus-widget-radio):not(.fancy-select-options) ul:not(.perseus-widget-radio):not(.fancy-select-options) {
  padding-top: 24px;
}
.bibliotron-article.framework-perseus.perseus-article.perseus-xom-manatee .perseus-block-math,
.framework-perseus:not(.perseus-article).perseus-xom-manatee .perseus-block-math {
  -webkit-tap-highlight-color: rgba(0, 0, 0, 0);
  -webkit-touch-callout: none;
}
@media (max-width: 767px) {
  .bibliotron-article.framework-perseus.perseus-article.perseus-xom-manatee .perseus-renderer > .paragraph,
  .framework-perseus:not(.perseus-article).perseus-xom-manatee .perseus-renderer > .paragraph {
    max-width: none;
  }
  .bibliotron-article.framework-perseus.perseus-article.perseus-xom-manatee h1,
  .framework-perseus:not(.perseus-article).perseus-xom-manatee h1 {
    font-weight: 700;
    padding-top: 0px;
    font-family: inherit;
    font-size: 24px;
    line-height: 1.2;
    color: #21242c;
  }
  .bibliotron-article.framework-perseus.perseus-article.perseus-xom-manatee h2,
  .framework-perseus:not(.perseus-article).perseus-xom-manatee h2 {
    font-weight: 700;
    padding-top: 16px;
    font-family: inherit;
    font-size: 24px;
    line-height: 1.2;
    color: #3b3e40;
  }
  .bibliotron-article.framework-perseus.perseus-article.perseus-xom-manatee h3,
  .framework-perseus:not(.perseus-article).perseus-xom-manatee h3,
  .bibliotron-article.framework-perseus.perseus-article.perseus-xom-manatee h4,
  .framework-perseus:not(.perseus-article).perseus-xom-manatee h4 {
    font-weight: 700;
    padding-top: 0px;
    font-family: inherit;
    font-size: 22px;
    line-height: 1.1;
    color: #626569;
  }
  .bibliotron-article.framework-perseus.perseus-article.perseus-xom-manatee .default-body-text,
  .framework-perseus:not(.perseus-article).perseus-xom-manatee .default-body-text {
    font-family: inherit;
    font-size: 18px;
    line-height: 1.4;
    color: #626569;
  }
  .bibliotron-article.framework-perseus.perseus-article.perseus-xom-manatee .perseus-renderer > .paragraph,
  .framework-perseus:not(.perseus-article).perseus-xom-manatee .perseus-renderer > .paragraph {
    font-family: inherit;
    font-size: 18px;
    line-height: 1.4;
    color: #626569;
  }
  .bibliotron-article.framework-perseus.perseus-article.perseus-xom-manatee .perseus-renderer > .paragraph .paragraph,
  .framework-perseus:not(.perseus-article).perseus-xom-manatee .perseus-renderer > .paragraph .paragraph {
    font-family: inherit;
    font-size: 18px;
    line-height: 1.4;
    color: #626569;
  }
  .bibliotron-article.framework-perseus.perseus-article.perseus-xom-manatee .perseus-renderer > .paragraph ul:not(.perseus-widget-radio),
  .framework-perseus:not(.perseus-article).perseus-xom-manatee .perseus-renderer > .paragraph ul:not(.perseus-widget-radio) {
    font-family: inherit;
    font-size: 18px;
    line-height: 1.4;
    color: #626569;
  }
  .bibliotron-article.framework-perseus.perseus-article.perseus-xom-manatee .perseus-renderer > .paragraph ol,
  .framework-perseus:not(.perseus-article).perseus-xom-manatee .perseus-renderer > .paragraph ol {
    font-family: inherit;
    font-size: 18px;
    line-height: 1.4;
    color: #626569;
  }
  .bibliotron-article.framework-perseus.perseus-article.perseus-xom-manatee blockquote,
  .framework-perseus:not(.perseus-article).perseus-xom-manatee blockquote {
    font-family: inherit;
    font-size: 18px;
    line-height: 1.4;
    color: #626569;
    color: #888d93;
  }
  .bibliotron-article.framework-perseus.perseus-article.perseus-xom-manatee table,
  .framework-perseus:not(.perseus-article).perseus-xom-manatee table {
    font-family: inherit;
    font-size: 18px;
    line-height: 1.4;
    color: #626569;
  }
  .bibliotron-article.framework-perseus.perseus-article.perseus-xom-manatee .perseus-widget-explanation-link,
  .framework-perseus:not(.perseus-article).perseus-xom-manatee .perseus-widget-explanation-link {
    display: inline-block;
    font-size: 14px;
    line-height: 1.3;
    color: #007d96;
  }
  .bibliotron-article.framework-perseus.perseus-article.perseus-xom-manatee .perseus-image-caption .paragraph .paragraph,
  .framework-perseus:not(.perseus-article).perseus-xom-manatee .perseus-image-caption .paragraph .paragraph {
    color: #888d93;
    font-size: 14px;
    line-height: 1.3;
    text-align: left;
  }
  .bibliotron-article.framework-perseus.perseus-article.perseus-xom-manatee .perseus-image-caption.has-title .paragraph .paragraph strong:first-child,
  .framework-perseus:not(.perseus-article).perseus-xom-manatee .perseus-image-caption.has-title .paragraph .paragraph strong:first-child {
    color: #3b3e40;
  }
  .bibliotron-article.framework-perseus.perseus-article.perseus-xom-manatee .katex,
  .framework-perseus:not(.perseus-article).perseus-xom-manatee .katex {
    font-size: 21px;
    line-height: 1.2;
    color: #21242c;
  }
  .bibliotron-article.framework-perseus.perseus-article.perseus-xom-manatee .perseus-block-math .katex,
  .framework-perseus:not(.perseus-article).perseus-xom-manatee .perseus-block-math .katex {
    font-size: 21px;
    line-height: 1.5;
  }
  .bibliotron-article.framework-perseus.perseus-article.perseus-xom-manatee .graphie-label .katex,
  .framework-perseus:not(.perseus-article).perseus-xom-manatee .graphie-label .katex {
    font-size: 1.21em;
    line-height: 1.2;
  }
  .bibliotron-article.framework-perseus.perseus-article.perseus-xom-manatee code,
  .framework-perseus:not(.perseus-article).perseus-xom-manatee code {
    font-family: Courier;
    font-size: 18px;
    line-height: 1.6;
    color: #21242c;
  }
  .bibliotron-article.framework-perseus.perseus-article.perseus-xom-manatee pre,
  .framework-perseus:not(.perseus-article).perseus-xom-manatee pre {
    background-color: #f0f1f2;
    border-radius: 4px;
    padding: 16px;
    margin: 0 -16px;
  }
  .bibliotron-article.framework-perseus.perseus-article.perseus-xom-manatee blockquote,
  .framework-perseus:not(.perseus-article).perseus-xom-manatee blockquote {
    padding: 0 0 0 18px;
    border-left: 4px solid #d8d8d8;
  }
}
@media (min-width: 768px) and (max-width: 1199px) {
  .bibliotron-article.framework-perseus.perseus-article.perseus-xom-manatee .perseus-renderer > .paragraph,
  .framework-perseus:not(.perseus-article).perseus-xom-manatee .perseus-renderer > .paragraph {
    max-width: 512px;
  }
  .bibliotron-article.framework-perseus.perseus-article.perseus-xom-manatee h1,
  .framework-perseus:not(.perseus-article).perseus-xom-manatee h1 {
    font-weight: 700;
    padding-top: 0px;
    font-family: inherit;
    font-size: 30px;
    line-height: 1.1;
    color: #21242c;
  }
  .bibliotron-article.framework-perseus.perseus-article.perseus-xom-manatee h2,
  .framework-perseus:not(.perseus-article).perseus-xom-manatee h2 {
    font-weight: 700;
    padding-top: 32px;
    font-family: inherit;
    font-size: 30px;
    line-height: 1.1;
    color: #3b3e40;
  }
  .bibliotron-article.framework-perseus.perseus-article.perseus-xom-manatee h3,
  .framework-perseus:not(.perseus-article).perseus-xom-manatee h3,
  .bibliotron-article.framework-perseus.perseus-article.perseus-xom-manatee h4,
  .framework-perseus:not(.perseus-article).perseus-xom-manatee h4 {
    font-weight: 700;
    padding-top: 16px;
    font-family: inherit;
    font-size: 28px;
    line-height: 1.1;
    color: #626569;
  }
  .bibliotron-article.framework-perseus.perseus-article.perseus-xom-manatee .default-body-text,
  .framework-perseus:not(.perseus-article).perseus-xom-manatee .default-body-text {
    font-family: inherit;
    font-size: 20px;
    line-height: 1.5;
    color: #626569;
  }
  .bibliotron-article.framework-perseus.perseus-article.perseus-xom-manatee .perseus-renderer > .paragraph,
  .framework-perseus:not(.perseus-article).perseus-xom-manatee .perseus-renderer > .paragraph {
    font-family: inherit;
    font-size: 20px;
    line-height: 1.5;
    color: #626569;
  }
  .bibliotron-article.framework-perseus.perseus-article.perseus-xom-manatee .perseus-renderer > .paragraph .paragraph,
  .framework-perseus:not(.perseus-article).perseus-xom-manatee .perseus-renderer > .paragraph .paragraph {
    font-family: inherit;
    font-size: 20px;
    line-height: 1.5;
    color: #626569;
  }
  .bibliotron-article.framework-perseus.perseus-article.perseus-xom-manatee .perseus-renderer > .paragraph ul:not(.perseus-widget-radio),
  .framework-perseus:not(.perseus-article).perseus-xom-manatee .perseus-renderer > .paragraph ul:not(.perseus-widget-radio) {
    font-family: inherit;
    font-size: 20px;
    line-height: 1.5;
    color: #626569;
  }
  .bibliotron-article.framework-perseus.perseus-article.perseus-xom-manatee .perseus-renderer > .paragraph ol,
  .framework-perseus:not(.perseus-article).perseus-xom-manatee .perseus-renderer > .paragraph ol {
    font-family: inherit;
    font-size: 20px;
    line-height: 1.5;
    color: #626569;
  }
  .bibliotron-article.framework-perseus.perseus-article.perseus-xom-manatee blockquote,
  .framework-perseus:not(.perseus-article).perseus-xom-manatee blockquote {
    font-family: inherit;
    font-size: 20px;
    line-height: 1.5;
    color: #626569;
    color: #888d93;
  }
  .bibliotron-article.framework-perseus.perseus-article.perseus-xom-manatee table,
  .framework-perseus:not(.perseus-article).perseus-xom-manatee table {
    font-family: inherit;
    font-size: 20px;
    line-height: 1.5;
    color: #626569;
  }
  .bibliotron-article.framework-perseus.perseus-article.perseus-xom-manatee .perseus-widget-explanation-link,
  .framework-perseus:not(.perseus-article).perseus-xom-manatee .perseus-widget-explanation-link {
    display: inline-block;
    font-size: 17px;
    line-height: 1.4;
    color: #007d96;
  }
  .bibliotron-article.framework-perseus.perseus-article.perseus-xom-manatee .perseus-image-caption .paragraph .paragraph,
  .framework-perseus:not(.perseus-article).perseus-xom-manatee .perseus-image-caption .paragraph .paragraph {
    color: #888d93;
    font-size: 17px;
    line-height: 1.4;
    text-align: left;
  }
  .bibliotron-article.framework-perseus.perseus-article.perseus-xom-manatee .perseus-image-caption.has-title .paragraph .paragraph strong:first-child,
  .framework-perseus:not(.perseus-article).perseus-xom-manatee .perseus-image-caption.has-title .paragraph .paragraph strong:first-child {
    color: #3b3e40;
  }
  .bibliotron-article.framework-perseus.perseus-article.perseus-xom-manatee .katex,
  .framework-perseus:not(.perseus-article).perseus-xom-manatee .katex {
    font-size: 23px;
    line-height: 1.3;
    color: #21242c;
  }
  .bibliotron-article.framework-perseus.perseus-article.perseus-xom-manatee .perseus-block-math .katex,
  .framework-perseus:not(.perseus-article).perseus-xom-manatee .perseus-block-math .katex {
    font-size: 30px;
    line-height: 1.3;
  }
  .bibliotron-article.framework-perseus.perseus-article.perseus-xom-manatee .graphie-label .katex,
  .framework-perseus:not(.perseus-article).perseus-xom-manatee .graphie-label .katex {
    font-size: 1.21em;
    line-height: 1.2;
  }
  .bibliotron-article.framework-perseus.perseus-article.perseus-xom-manatee code,
  .framework-perseus:not(.perseus-article).perseus-xom-manatee code {
    font-family: Courier;
    font-size: 23px;
    line-height: 1.3;
    color: #21242c;
  }
  .bibliotron-article.framework-perseus.perseus-article.perseus-xom-manatee pre,
  .framework-perseus:not(.perseus-article).perseus-xom-manatee pre {
    background-color: #f0f1f2;
    border-radius: 4px;
    padding: 16px;
    margin: 0 0px;
  }
  .bibliotron-article.framework-perseus.perseus-article.perseus-xom-manatee blockquote,
  .framework-perseus:not(.perseus-article).perseus-xom-manatee blockquote {
    padding: 0 0 0 20px;
    border-left: 4px solid #d8d8d8;
  }
}
@media (min-width: 1200px) {
  .bibliotron-article.framework-perseus.perseus-article.perseus-xom-manatee .perseus-renderer > .paragraph,
  .framework-perseus:not(.perseus-article).perseus-xom-manatee .perseus-renderer > .paragraph {
    max-width: 688px;
  }
  .bibliotron-article.framework-perseus.perseus-article.perseus-xom-manatee h1,
  .framework-perseus:not(.perseus-article).perseus-xom-manatee h1 {
    font-weight: 700;
    padding-top: 0px;
    font-family: inherit;
    font-size: 35px;
    line-height: 1.1;
    color: #21242c;
  }
  .bibliotron-article.framework-perseus.perseus-article.perseus-xom-manatee h2,
  .framework-perseus:not(.perseus-article).perseus-xom-manatee h2 {
    font-weight: 700;
    padding-top: 32px;
    font-family: inherit;
    font-size: 35px;
    line-height: 1.1;
    color: #3b3e40;
  }
  .bibliotron-article.framework-perseus.perseus-article.perseus-xom-manatee h3,
  .framework-perseus:not(.perseus-article).perseus-xom-manatee h3,
  .bibliotron-article.framework-perseus.perseus-article.perseus-xom-manatee h4,
  .framework-perseus:not(.perseus-article).perseus-xom-manatee h4 {
    font-weight: 700;
    padding-top: 16px;
    font-family: inherit;
    font-size: 30px;
    line-height: 1.1;
    color: #626569;
  }
  .bibliotron-article.framework-perseus.perseus-article.perseus-xom-manatee .default-body-text,
  .framework-perseus:not(.perseus-article).perseus-xom-manatee .default-body-text {
    font-family: inherit;
    font-size: 22px;
    line-height: 1.4;
    color: #626569;
  }
  .bibliotron-article.framework-perseus.perseus-article.perseus-xom-manatee .perseus-renderer > .paragraph,
  .framework-perseus:not(.perseus-article).perseus-xom-manatee .perseus-renderer > .paragraph {
    font-family: inherit;
    font-size: 22px;
    line-height: 1.4;
    color: #626569;
  }
  .bibliotron-article.framework-perseus.perseus-article.perseus-xom-manatee .perseus-renderer > .paragraph .paragraph,
  .framework-perseus:not(.perseus-article).perseus-xom-manatee .perseus-renderer > .paragraph .paragraph {
    font-family: inherit;
    font-size: 22px;
    line-height: 1.4;
    color: #626569;
  }
  .bibliotron-article.framework-perseus.perseus-article.perseus-xom-manatee .perseus-renderer > .paragraph ul:not(.perseus-widget-radio),
  .framework-perseus:not(.perseus-article).perseus-xom-manatee .perseus-renderer > .paragraph ul:not(.perseus-widget-radio) {
    font-family: inherit;
    font-size: 22px;
    line-height: 1.4;
    color: #626569;
  }
  .bibliotron-article.framework-perseus.perseus-article.perseus-xom-manatee .perseus-renderer > .paragraph ol,
  .framework-perseus:not(.perseus-article).perseus-xom-manatee .perseus-renderer > .paragraph ol {
    font-family: inherit;
    font-size: 22px;
    line-height: 1.4;
    color: #626569;
  }
  .bibliotron-article.framework-perseus.perseus-article.perseus-xom-manatee blockquote,
  .framework-perseus:not(.perseus-article).perseus-xom-manatee blockquote {
    font-family: inherit;
    font-size: 22px;
    line-height: 1.4;
    color: #626569;
    color: #888d93;
  }
  .bibliotron-article.framework-perseus.perseus-article.perseus-xom-manatee table,
  .framework-perseus:not(.perseus-article).perseus-xom-manatee table {
    font-family: inherit;
    font-size: 22px;
    line-height: 1.4;
    color: #626569;
  }
  .bibliotron-article.framework-perseus.perseus-article.perseus-xom-manatee .perseus-widget-explanation-link,
  .framework-perseus:not(.perseus-article).perseus-xom-manatee .perseus-widget-explanation-link {
    display: inline-block;
    font-size: 20px;
    line-height: 1.1;
    color: #007d96;
  }
  .bibliotron-article.framework-perseus.perseus-article.perseus-xom-manatee .perseus-image-caption .paragraph .paragraph,
  .framework-perseus:not(.perseus-article).perseus-xom-manatee .perseus-image-caption .paragraph .paragraph {
    color: #888d93;
    font-size: 20px;
    line-height: 1.4;
    text-align: left;
  }
  .bibliotron-article.framework-perseus.perseus-article.perseus-xom-manatee .perseus-image-caption.has-title .paragraph .paragraph strong:first-child,
  .framework-perseus:not(.perseus-article).perseus-xom-manatee .perseus-image-caption.has-title .paragraph .paragraph strong:first-child {
    color: #3b3e40;
  }
  .bibliotron-article.framework-perseus.perseus-article.perseus-xom-manatee .katex,
  .framework-perseus:not(.perseus-article).perseus-xom-manatee .katex {
    font-size: 25px;
    line-height: 1.2;
    color: #21242c;
  }
  .bibliotron-article.framework-perseus.perseus-article.perseus-xom-manatee .perseus-block-math .katex,
  .framework-perseus:not(.perseus-article).perseus-xom-manatee .perseus-block-math .katex {
    font-size: 30px;
    line-height: 1.3;
  }
  .bibliotron-article.framework-perseus.perseus-article.perseus-xom-manatee .graphie-label .katex,
  .framework-perseus:not(.perseus-article).perseus-xom-manatee .graphie-label .katex {
    font-size: 1.21em;
    line-height: 1.2;
  }
  .bibliotron-article.framework-perseus.perseus-article.perseus-xom-manatee code,
  .framework-perseus:not(.perseus-article).perseus-xom-manatee code {
    font-family: Courier;
    font-size: 23px;
    line-height: 1.3;
    color: #21242c;
  }
  .bibliotron-article.framework-perseus.perseus-article.perseus-xom-manatee pre,
  .framework-perseus:not(.perseus-article).perseus-xom-manatee pre {
    background-color: #f0f1f2;
    border-radius: 4px;
    padding: 16px;
    margin: 0 0px;
  }
  .bibliotron-article.framework-perseus.perseus-article.perseus-xom-manatee blockquote,
  .framework-perseus:not(.perseus-article).perseus-xom-manatee blockquote {
    padding: 0 0 0 20px;
    border-left: 5px solid #d8d8d8;
  }
}
.bibliotron-article.framework-perseus.perseus-article.perseus-xom-manatee .perseus-widget-container,
.framework-perseus:not(.perseus-article).perseus-xom-manatee .perseus-widget-container {
  font-size: 14px;
  line-height: 19.6px;
}
.bibliotron-article.framework-perseus.perseus-article.perseus-xom-manatee .perseus-widget-container.widget-float-left,
.framework-perseus:not(.perseus-article).perseus-xom-manatee .perseus-widget-container.widget-float-left,
.bibliotron-article.framework-perseus.perseus-article.perseus-xom-manatee .perseus-widget-container.widget-float-right,
.framework-perseus:not(.perseus-article).perseus-xom-manatee .perseus-widget-container.widget-float-right {
  max-width: 50%;
  padding-top: 32px;
  width: 100%;
}
.bibliotron-article.framework-perseus.perseus-article.perseus-xom-manatee .perseus-widget-container.widget-float-left .perseus-image-caption .paragraph .paragraph,
.framework-perseus:not(.perseus-article).perseus-xom-manatee .perseus-widget-container.widget-float-left .perseus-image-caption .paragraph .paragraph,
.bibliotron-article.framework-perseus.perseus-article.perseus-xom-manatee .perseus-widget-container.widget-float-right .perseus-image-caption .paragraph .paragraph,
.framework-perseus:not(.perseus-article).perseus-xom-manatee .perseus-widget-container.widget-float-right .perseus-image-caption .paragraph .paragraph {
  margin-bottom: 0;
}
.bibliotron-article.framework-perseus.perseus-article.perseus-xom-manatee .perseus-widget-container.widget-float-left,
.framework-perseus:not(.perseus-article).perseus-xom-manatee .perseus-widget-container.widget-float-left {
  float: left;
  padding-right: 32px;
}
.bibliotron-article.framework-perseus.perseus-article.perseus-xom-manatee .perseus-widget-container.widget-float-right,
.framework-perseus:not(.perseus-article).perseus-xom-manatee .perseus-widget-container.widget-float-right {
  float: right;
  padding-left: 32px;
}
.bibliotron-article.framework-perseus.perseus-article.perseus-xom-manatee .MathJax .math,
.framework-perseus:not(.perseus-article).perseus-xom-manatee .MathJax .math {
  color: inherit;
}
.bibliotron-article.framework-perseus.perseus-article.perseus-xom-manatee .perseus-image-widget,
.framework-perseus:not(.perseus-article).perseus-xom-manatee .perseus-image-widget {
  text-align: center;
}
.bibliotron-article.framework-perseus.perseus-article.perseus-xom-manatee .perseus-block-math,
.framework-perseus:not(.perseus-article).perseus-xom-manatee .perseus-block-math {
  padding-top: 16px;
  padding-bottom: 16px;
}
.bibliotron-article.framework-perseus.perseus-article.perseus-xom-manatee .paragraph.perseus-paragraph-full-width,
.framework-perseus:not(.perseus-article).perseus-xom-manatee .paragraph.perseus-paragraph-full-width {
  margin-left: 0;
  margin-right: 0;
  max-width: none;
}
.bibliotron-article.framework-perseus.perseus-article.perseus-xom-manatee .paragraph.perseus-paragraph-full-width > .paragraph,
.framework-perseus:not(.perseus-article).perseus-xom-manatee .paragraph.perseus-paragraph-full-width > .paragraph {
  margin: 0;
  max-width: none;
}
.bibliotron-article.framework-perseus.perseus-article.perseus-xom-manatee .unresponsive-svg-image,
.framework-perseus:not(.perseus-article).perseus-xom-manatee .unresponsive-svg-image,
.bibliotron-article.framework-perseus.perseus-article.perseus-xom-manatee .svg-image,
.framework-perseus:not(.perseus-article).perseus-xom-manatee .svg-image {
  font-size: 14px;
  line-height: 19.6px;
}
.bibliotron-article.framework-perseus.perseus-article.perseus-xom-manatee .perseus-renderer > .paragraph .perseus-formats-tooltip,
.framework-perseus:not(.perseus-article).perseus-xom-manatee .perseus-renderer > .paragraph .perseus-formats-tooltip {
  padding: 8px 12px;
}
.bibliotron-article.framework-perseus.perseus-article.perseus-xom-manatee .perseus-renderer > .paragraph .perseus-formats-tooltip .paragraph,
.framework-perseus:not(.perseus-article).perseus-xom-manatee .perseus-renderer > .paragraph .perseus-formats-tooltip .paragraph {
  margin-bottom: 0;
}
.bibliotron-article.framework-perseus.perseus-article.perseus-xom-manatee .perseus-renderer > .paragraph .perseus-formats-tooltip .paragraph ul:not(.perseus-widget-radio),
.framework-perseus:not(.perseus-article).perseus-xom-manatee .perseus-renderer > .paragraph .perseus-formats-tooltip .paragraph ul:not(.perseus-widget-radio) {
  font-size: 15px;
  line-height: 1.5;
  margin: 0;
}
/* Derived from the MIT-licensed zoom.js:
   https://github.com/fat/zoom.js/blob/fd4f3e43153da7596da0bade198e99f98b47791e/
*/
.zoomable {
  cursor: pointer;
  cursor: -webkit-zoom-in;
  cursor: -moz-zoom-in;
}
.zoom-img {
  position: absolute;
  z-index: 9001;
}
img.zoom-img {
  cursor: pointer;
  cursor: -webkit-zoom-out;
  cursor: -moz-zoom-out;
}
.zoom-transition {
  transition: transform 300ms ease;
}
.zoom-overlay {
  z-index: 9000;
  background: rgba(255, 255, 255, 0);
  position: fixed;
  top: 0;
  left: 0;
  right: 0;
  bottom: 0;
  overflow: scroll;
  -webkit-transition: background 300ms;
  -o-transition: background 300ms;
  transition: background 300ms;
}
.zoom-overlay-open .zoom-overlay {
  background: #ffffff;
}
.zoom-overlay-open,
.zoom-overlay-transitioning {
  cursor: default;
}
.zoom-overlay-open {
  height: 100%;
  max-height: 100%;
  overflow: hidden;
}
#perseus {
  position: relative;
}
.framework-perseus.perseus-xom-manatee {
  margin-top: 16px;
}
.no-select {
  -moz-user-select: -moz-none;
  -khtml-user-select: none;
  -webkit-user-select: none;
  -o-user-select: none;
  user-select: none;
}
.blank-background {
  background-color: #FDFDFD;
}
#answer_area .blank-background {
  background-color: transparent;
}
.above-scratchpad {
  position: relative;
  z-index: 2;
}
.graphie.above-scratchpad,
.graphie-container.above-scratchpad {
  background-color: #FDFDFD;
}
.graphie {
  -moz-user-select: -moz-none;
  -khtml-user-select: none;
  -webkit-user-select: none;
  -o-user-select: none;
  user-select: none;
}
.perseus-interactive,
.perseus-interactive.above-scratchpad {
  position: relative;
  z-index: 3;
}
#answercontent input[type=text].perseus-input-size-normal,
#answercontent input[type=number].perseus-input-size-normal,
.framework-perseus input[type=text].perseus-input-size-normal,
.framework-perseus input[type=number].perseus-input-size-normal {
  border: 1px solid #ccc;
  width: 80px;
}
#answercontent input[type=text].perseus-input-size-small,
#answercontent input[type=number].perseus-input-size-small,
.framework-perseus input[type=text].perseus-input-size-small,
.framework-perseus input[type=number].perseus-input-size-small {
  border: 1px solid #ccc;
  width: 40px;
}
.framework-perseus #problemarea input,
.framework-perseus #problemarea button {
  position: relative;
  z-index: 3;
}
.framework-perseus div.paragraph {
  font-size: 14px;
  line-height: 19.6px;
  margin: 22px 0px;
}
.framework-perseus div.instructions {
  display: block;
  font-style: italic;
  font-weight: bold;
}
.framework-perseus .perseus-renderer > .paragraph > ul:not(.perseus-widget-radio) {
  margin: -11px 0px 22px 0px;
}
.framework-perseus .paragraph ul:not(.perseus-widget-radio) {
  font-size: 14px;
  line-height: 19.6px;
  padding-left: 35px;
}
.framework-perseus .paragraph ul:not(.perseus-widget-radio) li {
  list-style-type: disc;
}
.framework-perseus .paragraph ol {
  list-style: decimal;
  padding-left: 2em;
}
.framework-perseus blockquote {
  padding: 0 2.5em;
}
.framework-perseus .zoomable {
  -webkit-tap-highlight-color: rgba(0, 0, 0, 0);
  -webkit-touch-callout: none;
}
.framework-perseus sup:not(.mq-non-leaf) {
  font-size: smaller;
  vertical-align: super;
  line-height: 0;
}
.framework-perseus .range-input {
  border: 1px solid #ccc;
  border-radius: 5px;
  display: inline-block;
  padding: 0px 5px;
}
.framework-perseus .range-input > input {
  border: 0;
  display: inline;
  text-align: center;
  width: 30px;
}
.framework-perseus .range-input > span {
  color: #999;
  font-size: 14px;
}
.framework-perseus .number-input {
  border: 1px solid #ccc;
  border-radius: 5px;
  margin: 0;
  padding: 5px 0;
  text-align: center;
  width: 40px;
}
.framework-perseus .number-input.invalid-input {
  background-color: #ffbaba;
  outline-color: red;
}
.framework-perseus .number-input.mini {
  width: 40px;
}
.framework-perseus .number-input.small {
  width: 60px;
}
.framework-perseus .number-input.normal {
  width: 80px;
}
.framework-perseus .math-output {
  display: inline-block;
  min-width: 80px;
  min-height: 36px;
  border-radius: 5px;
  padding: 0;
  margin-top: 4px;
  margin-bottom: 4px;
  background: white;
  border: 1px solid #a4a4a4;
}
.framework-perseus .graph-settings .graph-settings-axis-label {
  border: 1px solid #ccc;
  border-radius: 5px;
  display: inline-block;
  padding: 5px 5px;
  width: 70px;
  float: right;
  margin: 0 5px;
}
.framework-perseus .graph-settings .graph-settings-background-url {
  width: 250px;
}
.framework-perseus .graphie-container {
  position: relative;
}
.framework-perseus .graph-settings,
.framework-perseus .image-settings,
.framework-perseus .misc-settings {
  padding-bottom: 5px;
}
.framework-perseus .misc-settings,
.framework-perseus .type-settings {
  border-top: 1px solid black;
  padding-top: 5px;
}
.framework-perseus .svg-image {
  display: inline-block;
}
.framework-perseus .unresponsive-svg-image {
  display: inline-block;
  position: relative;
}
.framework-perseus .unresponsive-svg-image > .graphie-container {
  position: absolute;
  top: 0;
  left: 0;
}
.framework-perseus .fixed-to-responsive {
  position: relative;
  width: 100%;
}
.framework-perseus .fixed-to-responsive > :not(:first-child) {
  position: absolute;
  top: 0;
  left: 0;
  width: 100%;
  height: 100%;
}
/* Legacy table styles. Remove when XOM is rolled out (see below for
   updated XOM styles). */
.framework-perseus:not(.perseus-xom-manatee) table {
  font-size: 14px;
  line-height: 19.6px;
  min-width: 480px;
}
.framework-perseus:not(.perseus-xom-manatee) table th,
.framework-perseus:not(.perseus-xom-manatee) table td {
  padding: 5px 10px;
  text-align: left;
}
.framework-perseus:not(.perseus-xom-manatee) table th[align=center],
.framework-perseus:not(.perseus-xom-manatee) table td[align=center] {
  text-align: center;
}
.framework-perseus:not(.perseus-xom-manatee) table th[align=right],
.framework-perseus:not(.perseus-xom-manatee) table td[align=right] {
  text-align: right;
}
.framework-perseus:not(.perseus-xom-manatee) table th {
  border-bottom: 2px solid #ccc;
  font-weight: bold;
  padding-bottom: 2px;
}
.framework-perseus:not(.perseus-xom-manatee) table tr:nth-child(odd) td {
  background-color: #ededed;
}
.framework-perseus:not(.perseus-xom-manatee) .perseus-titled-table {
  display: inline-block;
}
.framework-perseus:not(.perseus-xom-manatee) .perseus-titled-table table {
  margin-left: auto;
  margin-right: auto;
}
.framework-perseus:not(.perseus-xom-manatee) .perseus-table-title {
  text-align: center;
  font-size: larger;
}
.framework-perseus:not(.perseus-xom-manatee) table.non-markdown tr:nth-child(odd) td {
  background-color: transparent;
}
.framework-perseus:not(.perseus-xom-manatee) table.non-markdown th,
.framework-perseus:not(.perseus-xom-manatee) table.non-markdown td {
  border-width: 0;
}
/* New XOM styles for tables. */
.framework-perseus.perseus-xom-manatee {
  /* There are three kinds of tables:
       1) normal "tables" - emitted by markdown (src/perseus-markdown.jsx)
       2) "titled tables" - emitted by markdown as well (these are just
          tables with a title, and encased in one more element)
       3) "table widget" - where a user is expected to enter answers in a
          table form (src/widgets/table.jsx).
      Moreover, there the Categorizer widget uses <table> tags, so these
      stylings will apply there as well.  */
}
.framework-perseus.perseus-xom-manatee table {
  border-collapse: collapse;
  margin: 0 auto;
}
.framework-perseus.perseus-xom-manatee table tbody > tr {
  border: 1px solid #e5e5e5;
}
.framework-perseus.perseus-xom-manatee table th,
.framework-perseus.perseus-xom-manatee table td {
  padding: 16px;
  text-align: left;
}
.framework-perseus.perseus-xom-manatee table th[align=center],
.framework-perseus.perseus-xom-manatee table td[align=center] {
  text-align: center;
}
.framework-perseus.perseus-xom-manatee table th[align=right],
.framework-perseus.perseus-xom-manatee table td[align=right] {
  text-align: right;
}
.framework-perseus.perseus-xom-manatee table td {
  background: #fff;
}
.framework-perseus.perseus-xom-manatee table th {
  font-weight: bold;
}
@media (max-width: 767px) {
  .framework-perseus.perseus-xom-manatee table {
    width: 100%;
    min-width: 480px;
  }
  .framework-perseus.perseus-xom-manatee table tbody > tr {
    border-left: 0;
    border-right: 0;
  }
}
.framework-perseus.perseus-xom-manatee .perseus-titled-table {
  display: inline-block;
}
.framework-perseus.perseus-xom-manatee .perseus-table-title {
  text-align: center;
  font-size: larger;
}
/* Widget CSS */
.perseus-graph-padding {
  padding: 25px 25px 0 0;
}
.categorizer-container {
  margin-top: 20px;
}
.categorizer-container div.paragraph {
  margin: 10px 0px;
}
.categorizer-container .category {
  text-align: center;
}
.categorizer-container table {
  min-width: 0;
}
.categorizer-container th.category {
  vertical-align: bottom;
}
.categorizer-container label {
  position: relative;
  z-index: 2;
}
.categorizer-container td.category {
  padding: 0;
  color: #ccc;
  vertical-align: bottom;
}
.categorizer-container td.category input[type="radio"] {
  display: none;
}
.categorizer-container td.category input[type="radio"] + span:before {
  display: inline-block;
  position: relative;
  font-family: 'FontAwesome';
  font-size: 30px;
  width: 30px;
  padding-right: 3px;
  bottom: 9px;
  content: "\f1db";
}
.categorizer-container td.category label span:hover {
  color: #999;
}
.categorizer-container td.category input[type="radio"]:checked + span:before {
  content: "\f111";
  color: #333;
}
.static-mode.categorizer-container td.category input[type="radio"]:checked + span:before {
  color: #888;
}
body.mobile .categorizer-container td.category input[type="radio"]:checked + span:before {
  color: #1c758a;
}
body.mobile .categorizer-container td.category input[type="radio"] + span:active:before {
  color: #666;
  content: "\f111";
}
.perseus-widget-dropdown {
  position: relative;
}
.perseus-widget-dropdown.perseus-fancy-dropdown {
  position: static;
}
.perseus-widget-dropdown .fancy-select {
  position: relative;
  z-index: 3;
  border: 3px solid #358fa4;
  border-radius: 40px;
  color: #358fa4;
  font: 700 23pt avenir, sans-serif;
  padding: 0 60px 0 35px;
  min-width: 40px;
  min-height: 40px;
  cursor: pointer;
  white-space: nowrap;
  user-select: none;
  -webkit-user-select: none;
}
.perseus-widget-dropdown .fancy-select:before {
  font-size: 0;
  visibility: hidden;
  content: "_";
}
.perseus-widget-dropdown .fancy-select > .placeholder {
  opacity: 0.5;
}
.perseus-widget-dropdown .fancy-select.active {
  opacity: 0.5;
}
.perseus-widget-dropdown .fancy-select:after {
  color: #358fa4;
  content: "\f0dd";
  font: 24pt "FontAwesome";
  position: absolute;
  top: 0px;
  right: 17px;
}
.perseus-widget-dropdown .fancy-select-options-wrapper {
  position: relative;
  z-index: 4;
}
.perseus-widget-dropdown .fancy-select-options {
  color: #358fa4 !important;
  position: absolute;
  min-width: 100%;
}
.perseus-widget-dropdown .fancy-option {
  cursor: pointer;
  padding: 3px 20px 3px 38px !important;
  font-size: 17pt;
  line-height: 22pt;
  background: rgba(255, 255, 255, 0.95);
  border: 3px solid #358fa4;
  display: block;
  border-radius: 20px;
  min-width: 40px;
  min-height: 30px;
  margin-top: -70px;
}
.perseus-widget-dropdown .fancy-option:before {
  content: "";
  width: 16px;
  height: 16px;
  position: absolute;
  border: 3px solid #358fa4;
  margin-top: 4px;
  margin-left: -30px;
  border-radius: 25px;
}
.perseus-widget-dropdown .fancy-option.selected:before {
  background: #358fa4;
}
body.mobile .perseus-widget-dropdown .fancy-option:active {
  background: #358fa4;
  color: white;
}
body.mobile .perseus-widget-dropdown .fancy-option:active:before {
  background: white;
}
.perseus-widget-explanation {
  display: inline;
}
.perseus-widget-explanation .perseus-widget-explanation-link {
  font-size: 12px;
  font-style: italic;
  z-index: 3;
}
.perseus-widget-explanation .perseus-widget-explanation-content {
  margin-left: -23px;
  position: relative;
  transition: all 0.1s;
}
.perseus-widget-explanation .perseus-widget-explanation-content > .perseus-renderer {
  border-left: 5px solid #cccccc;
  margin-top: 22px;
  margin-bottom: 22px;
  padding-left: 18px;
}
.perseus-widget-expression {
  position: relative;
}
.perseus-widget-expression > span,
.perseus-widget-expression .error-tooltip {
  display: inline-block;
  vertical-align: middle;
}
.perseus-widget-expression .error-tooltip {
  position: absolute;
  right: 6px;
  top: -2px;
}
.perseus-widget-expression .error-icon {
  color: #fcc335;
  cursor: pointer;
  font-size: 20px;
  position: relative;
  z-index: 3;
}
.perseus-widget-expression .error-text {
  background-color: #fff;
  padding: 5px;
  width: 210px;
}
.perseus-widget-expression.show-error-tooltip .perseus-math-input.mq-editable-field.mq-math-mode > .mq-root-block {
  padding-right: 25px;
}
.perseus-widget-expression .perseus-formats-tooltip {
  width: 190px;
}
#answer_area .perseus-widget-expression .perseus-math-input.mq-editable-field.mq-math-mode {
  min-width: 130px;
}
#answer_area .perseus-widget-expression .error-tooltip .error-text-container {
  left: -125px !important;
  top: -17px !important;
}
#answer_area .perseus-widget-expression .error-tooltip .error-text {
  font-size: 12px;
  width: 90px;
}
#answer_area .perseus-widget-expression .error-tooltip .tooltipContainer > div:first-child {
  visibility: hidden !important;
}
.perseus-widget-expression-old,
.perseus-widget-expression-old > .output,
.perseus-widget-expression-old > .output > .tex,
.perseus-widget-expression-old > .output > .placeholder {
  display: block;
}
.perseus-widget-expression-old input,
#answer_area .perseus-widget-expression-old input {
  direction: ltr;
  border: 1px solid #a4a4a4;
  border-radius: 5px;
  box-sizing: border-box;
  font-size: 14px;
  margin-bottom: 5px;
  max-width: 240px;
  padding: 6px;
  width: 100%;
}
.perseus-widget-expression-old > .output {
  background: #f2f2f2;
  border-radius: 5px;
  padding: 10px;
  margin: 10px 0;
}
#answer_area .perseus-widget-expression-old > .output {
  background: #f7f7f7;
}
.perseus-widget-expression-old > .output > .tex {
  overflow-x: auto;
  padding: 5px;
}
.perseus-widget-expression-old > .output > .placeholder {
  position: relative;
  height: 40px;
  overflow-y: hidden;
}
.perseus-widget-expression-old > .output > .placeholder > .error {
  -webkit-border-radius: 10px;
  -moz-border-radius: 10px;
  border-radius: 10px;
  background: #f7f7f7;
  border: 1px solid #ddd;
  box-shadow: 2px 2px 5px rgba(0, 0, 0, 0.5);
  color: #000;
  display: none;
  font-weight: normal;
  min-height: 22px;
  width: 168px;
  position: absolute;
  top: 0px;
  left: 40px;
  margin: auto;
}
.perseus-widget-expression-old > .output > .placeholder > .error > .buddy {
  background-image: url(/images/perseus/error-buddy.png);
  background-size: 100%;
  height: 36px;
  width: 40px;
  position: absolute;
  top: -3px;
  left: -42px;
}
.perseus-widget-expression-old > .output > .placeholder > .error > .message {
  font: 12px "Proxima Nova", sans-serif;
  line-height: 1.4em;
  margin: 0px 4px;
}
.perseus-widget-grapher {
  padding: 25px 25px 0 0;
}
.perseus-widget-grapher > .graphie-container {
  position: relative;
}
.perseus-widget-grapher > .graphie-container > img,
.perseus-widget-grapher > .graphie-container > .svg-image {
  position: absolute;
}
.framework-perseus .perseus-graded-group {
  position: relative;
  width: 100%;
  margin-left: 3px;
  padding-left: 5px;
}
.framework-perseus .perseus-graded-group.answer-correct {
  border-left: 3px solid #76a005;
  margin-left: 0;
}
.framework-perseus .perseus-graded-group.answer-incorrect {
  border-left: 3px solid #ff8787;
  margin-left: 0;
}
.framework-perseus .perseus-graded-group .group-icon {
  font-size: 14px;
  position: absolute;
  top: 50%;
  top: calc(50% - 7px);
  left: -19px;
  text-align: center;
  width: 16px;
}
.framework-perseus .perseus-group {
  position: relative;
  width: 100%;
}
.framework-perseus .perseus-group .group-icon {
  font-size: 14px;
  position: absolute;
  top: 50%;
  top: calc(50% - 7px);
  margin-left: -20px;
}
.perseus-image-widget .perseus-image-title {
  text-align: center;
}
.perseus-image-editor .label-settings td {
  padding: 5px 4px;
  text-align: center;
}
.perseus-image-editor .label-settings tr:nth-child(odd) td {
  background-color: transparent;
}
.perseus-image-editor .label-settings th,
.perseus-image-editor .label-settings td {
  border-width: 0;
}
.perseus-image-editor .image-settings,
.perseus-image-editor .graph-settings {
  margin-top: 5px;
}
.perseus-widget-interactive-graph {
  padding: 25px 25px 0 0;
}
.perseus-widget-interactive-graph > .graphie-container {
  position: relative;
}
.perseus-widget-interactive-graph > .graphie-container > img,
.perseus-widget-interactive-graph > .graphie-container > .unresponsive-svg-image {
  position: absolute;
  bottom: 0;
  left: 0;
}
.perseus-widget-matcher .column {
  float: left;
  max-width: 50%;
}
.perseus-widget-matcher .column:first-child .column-label,
.perseus-widget-matcher .column:first-child .perseus-sortable {
  padding-right: 5px;
}
.perseus-widget-matcher .column + .column .column-label,
.perseus-widget-matcher .column + .column .perseus-sortable {
  border-left: 1px solid #444444;
  padding-left: 5px;
}
.perseus-widget-matcher .column-label {
  border-bottom: 1px solid #444444;
  padding-bottom: 5px;
  text-align: center;
}
.perseus-widget-matcher .column-label div.paragraph {
  margin: 0;
}
.perseus-widget-matcher .perseus-sortable {
  padding-top: 5px;
}
.perseus-matrix .matrix-prefix,
.perseus-matrix .matrix-suffix {
  display: inline-block;
  height: 30px;
  line-height: 30px;
  margin: 10px 5px 0 10px;
  vertical-align: top;
}
.perseus-matrix .matrix-suffix {
  margin: 10px 10px 0 5px;
}
.perseus-matrix div.paragraph {
  margin: 0;
}
.perseus-matrix .matrix-input {
  background: #e2e2e2;
  display: inline-block;
  margin: 5px;
  padding: 3px;
  position: relative;
  width: auto;
}
.perseus-matrix .matrix-row {
  white-space: nowrap;
}
.perseus-matrix .matrix-bracket {
  border-color: #666666;
  border-style: solid;
  border-bottom-width: 2px;
  border-top-width: 2px;
  margin-top: -2px;
  position: absolute;
  width: 6px;
}
.perseus-matrix .matrix-bracket.bracket-left {
  border-color: #666666;
  border-left-width: 2px;
  left: 3px;
}
.perseus-matrix .matrix-bracket.bracket-right {
  border-color: #666666;
  border-right-width: 2px;
  margin-left: -3px;
}
.perseus-matrix input,
.perseus-matrix .number-input {
  border: none;
  border-radius: 0;
  box-sizing: border-box;
  height: 30px;
  margin: 3px;
  padding: 0;
  text-align: center;
}
.perseus-matrix input.outside,
.perseus-matrix .number-input.outside {
  background: #f3f3f3;
}
.perseus-matrix input:focus,
.perseus-matrix .number-input:focus {
  border: none;
  outline: none;
}
.static-mode.perseus-matrix input,
.static-mode.perseus-matrix .number-input {
  background: #f5f5f5;
}
.perseus-matrix.the-matrix .matrix-bracket,
.perseus-matrix.the-matrix .matrix-left,
.perseus-matrix.the-matrix .matrix-right {
  border-color: #29F139;
}
.perseus-matrix.the-matrix .matrix-input {
  background: #222;
}
.perseus-matrix.the-matrix input,
.perseus-matrix.the-matrix .number-input {
  background: #666;
  color: #29F139;
  font-weight: bold;
}
.perseus-matrix.the-matrix input.outside,
.perseus-matrix.the-matrix .number-input.outside {
  background: #444;
}
body.mobile .perseus-matrix .matrix-input {
  display: table;
}
body.mobile .perseus-matrix .matrix-row {
  display: table-row;
}
body.mobile .perseus-matrix .matrix-input-field {
  display: table-cell;
}
body.mobile .perseus-matrix .math-output {
  margin: 4px 4px 2px 4px;
  max-height: 36px;
  max-width: 80px;
  overflow: hidden;
}
.perseus-matrix-editor .perseus-single-editor {
  width: 338px;
}
.perseus-widget-measurer {
  position: relative;
}
.perseus-widget-measurer img {
  position: absolute;
}
.perseus-widget-measurer-url {
  width: 70%;
}
.orderer {
  position: relative;
  min-width: 480px;
}
.orderer.layout-horizontal .draggable-box {
  margin-left: 0;
  margin-top: 30px;
  padding: 13px;
}
.orderer .card {
  padding: 0 10px;
  cursor: pointer;
  position: relative;
  user-select: none;
  width: auto;
  display: flex;
  flex-direction: column;
  justify-content: center;
}
.orderer.height-normal.layout-horizontal .card {
  height: 65px;
}
.orderer.height-normal.layout-vertical .card {
  padding: 5px;
}
.orderer.height-auto .card {
  padding: 0;
}
.orderer.height-auto.layout-horizontal .drag-hint {
  min-height: 65px;
  min-width: 22px;
}
.orderer.layout-horizontal .bank {
  padding: 0;
  margin: 0px 13px;
}
.orderer div.paragraph {
  margin: 0;
}
.orderer .card-wrap {
  position: relative;
  z-index: 3;
  width: auto;
}
.orderer.layout-horizontal .card-wrap {
  float: left;
}
.orderer.layout-horizontal .card-wrap:not(:first-child) {
  margin-left: 8px;
}
.orderer.layout-vertical .card-wrap {
  float: none;
  text-align: center;
}
.orderer.layout-vertical .card-wrap:not(:first-child) {
  margin-top: 8px;
}
.orderer.layout-vertical .bank,
.orderer.layout-vertical .draggable-box {
  box-sizing: border-box;
  -moz-box-sizing: border-box;
  float: left;
  max-width: 50%;
}
.orderer.layout-vertical .bank {
  padding: 10px 0 0 0;
  margin: 0;
}
.orderer.layout-vertical .draggable-box {
  margin-left: 20px;
  margin-top: 0;
  padding: 10px;
  min-height: 170px;
}
.orderer.layout-vertical .draggable-box .drag-hint {
  box-sizing: border-box;
  min-width: 140px;
  min-height: 34px;
}
.orderer.layout-vertical .draggable-box .placeholder {
  box-sizing: border-box;
}
.perseus-widget-passage-container .perseus-widget-passage {
  line-height: 22px;
  margin: 22px 0 22px 45px;
  position: relative;
  width: 420px;
}
.perseus-widget-passage-container .perseus-widget-passage div.paragraph {
  font-family: Times, "Times New Roman", serif;
}
.perseus-widget-passage-container .katex {
  line-height: 20px;
}
.perseus-widget-passage-container .passage-title div.paragraph {
  font-size: 17px;
  font-weight: 700;
  margin: 0 0 10px;
}
.perseus-widget-passage-container .passage-text div.paragraph {
  font-size: 17px;
  line-height: 22px;
  margin: 0;
  text-indent: 20px;
}
.perseus-widget-passage-container .passage-text div.paragraph span {
  text-indent: 0;
}
.perseus-widget-passage-container .footnotes {
  margin-top: 22px;
}
.perseus-widget-passage-container .footnotes div.paragraph {
  font-size: 14px;
  margin: 0;
}
.perseus-widget-passage-container .perseus-passage-square-label,
.perseus-widget-passage-container .perseus-passage-circle-label,
.perseus-widget-passage-container .perseus-passage-bracket-label {
  font-family: Times, "Times New Roman", serif;
  font-size: 17px;
}
.perseus-widget-passage-container .line-numbers {
  font-size: 12px;
  font-style: italic;
  font-weight: 600;
  left: -40px;
  position: absolute;
  text-align: right;
  width: 25px;
}
.perseus-widget-passage-container .line-numbers span {
  display: block;
  line-height: 22px;
  position: relative;
  top: 2px;
  visibility: hidden;
}
.perseus-widget-passage-container .line-numbers span:nth-of-type(5n),
.perseus-widget-passage-container .line-numbers .line-marker {
  visibility: visible;
}
.perseus-widget-passage-editor .perseus-single-editor {
  font-family: Times, "Times New Roman", serif;
  margin-left: -11px;
}
.perseus-widget-passage-editor .perseus-textarea-pair textarea {
  font-size: 13px;
  line-height: 17px;
}
body.sat-section .perseus-widget-passage {
  margin-top: 0;
}
.perseus-widget-plotter svg,
.perseus-widget-plotter vml {
  position: absolute;
}
.perseus-widget-plotter span.rotate {
  -moz-transform: rotate(-90deg);
  -o-transform: rotate(-90deg);
  -webkit-transform: rotate(-90deg);
  transform: rotate(-90deg);
  -ms-filter: "progid:DXImageTransform.Microsoft.BasicImage(rotation=3)";
}
.perseus-widget-plotter body.ie span.rotate {
  left: 60px !important;
  top: 140px !important;
}
.set-from-scale-box {
  border: 2px solid #EEEEEE;
  border-radius: 3px;
  padding: 3px;
}
.categories-title {
  font-size: 14px;
}
.perseus-widget-radio div,
.perseus-widget-radio div > p {
  /* TODO(alpert): Find a better way of doing inline renderers */
  display: inline;
}
.perseus-widget-radio .svg-image div {
  display: block;
}
.perseus-widget-radio li div.instructions {
  margin-bottom: 5px;
}
.perseus-widget-radio li .value {
  display: block;
  margin-left: 18px;
  min-height: 22px;
}
.perseus-widget-radio li img,
.perseus-widget-radio li table {
  display: inline-block;
  vertical-align: middle;
}
.perseus-widget-radio li table {
  border: 1px solid #ccc;
}
.reaction {
  display: table-row;
}
.reaction-aligned {
  display: table-cell;
  vertical-align: middle;
}
.molecule-container {
  display: table-cell;
  vertical-align: middle;
  margin: 20px;
}
.molecule-canvas {
  display: table-cell;
  vertical-align: middle;
}
.arrow-container {
  display: table-cell;
  vertical-align: middle;
}
.above-text {
  font-size: 0.8em;
  margin-bottom: -1em;
  min-height: 1.8em;
  text-align: center;
}
.below-text {
  font-size: 0.8em;
  margin-top: -1.6em;
  min-height: 1.8em;
  text-align: center;
}
.framework-perseus .perseus-sequence {
  width: 100%;
}
.draggy-boxy-thing .draggable-box,
.draggy-boxy-thing .cards-area {
  background: #eee;
  border: 1px solid #ccc;
  border-bottom: 1px solid #aaa;
  box-shadow: 0 1px 2px #ccc;
  -moz-box-shadow: 0 1px 2px #ccc;
  -webkit-box-shadow: 0 1px 2px #ccc;
}
.draggy-boxy-thing .cards-area {
  position: relative;
  z-index: 2;
}
.draggy-boxy-thing .card {
  position: relative;
  z-index: 3;
  background-color: #fff;
  border: 1px solid #b9b9b9;
  border-bottom-color: #939393;
  border-radius: 4px;
  -moz-border-radius: 4px;
  -webkit-border-radius: 4px;
  -webkit-user-select: none;
  -khtml-user-select: none;
  -moz-user-select: none;
  -o-user-select: none;
  cursor: pointer;
}
.draggy-boxy-thing .card.placeholder {
  background: #ddd;
  border: 1px solid #ccc;
}
.draggy-boxy-thing .card.drag-hint {
  background: none;
  border: 1px dashed #aaa;
  cursor: auto;
}
.draggy-boxy-thing .card.drag-hint:hover {
  border-color: #aaa;
  box-shadow: none;
}
.draggy-boxy-thing .card.dragging {
  background-color: #ffedcd;
  opacity: 0.8;
  filter: opacity(0.8);
}
.draggy-boxy-thing .card.stack {
  z-index: auto;
}
.draggy-boxy-thing .card.stack:after {
  content: " ";
  background-color: #fff;
  border: 1px solid #b9b9b9;
  border-bottom-color: #939393;
  border-radius: 4px;
  -moz-border-radius: 4px;
  -webkit-border-radius: 4px;
  height: 100%;
  width: 100%;
  z-index: -1;
  top: 1px;
  left: 1px;
  position: absolute;
}
.draggy-boxy-thing .card:hover {
  border-color: #ffa500;
  box-shadow: 0 0 4px #c78100;
  -moz-box-shadow: 0 0 4px #c78100;
  -ms-box-shadow: 0 0 4px #c78100;
  -o-box-shadow: 0 0 4px #c78100;
  -webkit-box-shadow: 0 0 4px #c78100;
}
.perseus-sortable {
  position: relative;
  z-index: 3;
  box-sizing: border-box;
  -moz-box-sizing: border-box;
  float: left;
  padding: 0 !important;
}
.perseus-sortable .perseus-sortable-card {
  background-color: #fff;
  border: 1px solid #ddd;
  border-radius: 4px;
  -moz-border-radius: 4px;
  -webkit-border-radius: 4px;
  box-sizing: border-box;
  -moz-box-sizing: border-box;
  cursor: pointer;
  min-width: 25px;
  min-height: 44px;
  padding: 10px;
  list-style-type: none !important;
  -webkit-user-select: none;
  -khtml-user-select: none;
  -moz-user-select: none;
  -o-user-select: none;
}
.perseus-sortable .perseus-sortable-placeholder {
  background: #ddd;
  border: 1px solid #ccc;
}
.perseus-sortable .perseus-sortable-draggable {
  font-size: 0;
  text-align: center;
}
.perseus-sortable .perseus-sortable-draggable:before {
  content: "";
  display: inline-block;
  height: 100%;
  vertical-align: middle;
}
.perseus-sortable .perseus-sortable-draggable > div {
  display: inline-block;
  font-size: 14px;
  max-width: 100%;
  vertical-align: middle;
}
.perseus-sortable .perseus-sortable-draggable div.paragraph {
  margin: 0;
}
.perseus-sortable .perseus-sortable-draggable.perseus-sortable-static {
  cursor: pointer;
}
.perseus-sortable .perseus-sortable-draggable.perseus-sortable-static:hover {
  border-color: #ffa500;
  box-shadow: 0 0 4px #c78100;
  -moz-box-shadow: 0 0 4px #c78100;
  -ms-box-shadow: 0 0 4px #c78100;
  -o-box-shadow: 0 0 4px #c78100;
  -webkit-box-shadow: 0 0 4px #c78100;
}
.perseus-sortable .perseus-sortable-draggable.perseus-sortable-dragging {
  background-color: #ffedcd;
  filter: opacity(0.8);
  opacity: 0.8;
}
.perseus-sortable .perseus-sortable-draggable.perseus-sortable-disabled {
  background-color: inherit;
  border: 1px solid transparent;
  cursor: default;
}
.perseus-sortable.layout-horizontal .perseus-sortable-card {
  float: left;
}
.perseus-sortable.layout-horizontal .perseus-sortable-dragging {
  cursor: ew-resize;
}
.perseus-sortable.layout-vertical,
.perseus-sortable.layout-vertical .perseus-sortable-card {
  max-width: 100%;
}
.perseus-sortable.layout-vertical .perseus-sortable-dragging {
  cursor: ns-resize;
}
.perseus-sortable.unpadded .perseus-sortable-card {
  padding: 0;
}
.perseus-sortable.unpadded .perseus-sortable-card img {
  vertical-align: bottom;
}
.framework-perseus table.perseus-widget-table-of-values.non-markdown {
  text-align: left;
  margin: 20px auto;
  border-collapse: collapse;
}
.framework-perseus table.perseus-widget-table-of-values.non-markdown tr {
  height: 23px;
}
.framework-perseus table.perseus-widget-table-of-values.non-markdown th,
.framework-perseus table.perseus-widget-table-of-values.non-markdown td {
  border: 2px solid black;
  border-width: 0 2px;
}
.framework-perseus table.perseus-widget-table-of-values.non-markdown th:first-child,
.framework-perseus table.perseus-widget-table-of-values.non-markdown td:first-child {
  border-left: 0;
}
.framework-perseus table.perseus-widget-table-of-values.non-markdown th:last-child,
.framework-perseus table.perseus-widget-table-of-values.non-markdown td:last-child {
  border-right: 0;
}
.framework-perseus table.perseus-widget-table-of-values.non-markdown th {
  font-weight: normal;
  padding: 5px;
  width: 80px;
  text-align: left;
  border-bottom: 2px solid black;
}
.framework-perseus table.perseus-widget-table-of-values.non-markdown th .paragraph {
  margin: 0;
}
.framework-perseus table.perseus-widget-table-of-values.non-markdown td {
  padding: 0px 5px;
  text-align: right;
}
.framework-perseus table.perseus-widget-table-of-values.non-markdown tbody tr:first-child td {
  padding-top: 5px;
}
.framework-perseus table.perseus-widget-table-of-values input,
#answer_area table.perseus-widget-table-of-values input {
  width: 80px;
}
body.mobile .framework-perseus table.perseus-widget-table-of-values.non-markdown td {
  padding: 5px;
}
.perseus-widget-transformer .highlighted-tool-button {
  text-shadow: 1px 1px rgba(0, 0, 0, 0.25);
}
.perseus-widget-transformer > .graphie-container {
  margin-bottom: 10px;
  position: relative;
  overflow: hidden;
}
.perseus-widget-transformer > .graphie-container > img,
.perseus-widget-transformer > .graphie-container > .unresponsive-svg-image {
  position: absolute;
  bottom: 0;
  left: 0;
}
.perseus-widget-transformer .transformer-undo-button {
  float: right;
}
.perseus-widget-transformer .perseus-transformation-list {
  margin-top: 10px;
  margin-bottom: 10px;
}
.perseus-widget-transformer .perseus-transformation-list input {
  width: 40px;
}
.old-unit-input input,
.unit-editor-canonical {
  border: 1px solid #a4a4a4;
  border-radius: 5px;
  font-size: 14px;
  padding: 6px;
}
.unit-editor > div {
  margin: 5px 0;
}
.perseus-diff {
  margin: 0 10px;
}
.perseus-diff .diff-header {
  font-size: 18px;
  padding: 10px 0;
  width: 50%;
  display: inline-block;
}
.perseus-diff .diff-header.collapsed {
  font-size: 14px;
  padding: 0px;
}
.perseus-diff .diff-body {
  border-top: 1px solid #e4e4e4;
  border-bottom: 1px solid #e4e4e4;
}
.perseus-diff .diff-row {
  width: 50%;
  white-space: pre-wrap;
  box-sizing: border-box;
  -moz-box-sizing: border-box;
  font-size: 14px;
  padding-right: 20px;
  padding-left: 10px;
  overflow: hidden;
}
.perseus-diff .diff-row.collapsed {
  color: #888;
  cursor: pointer;
}
.perseus-diff .diff-row.collapsed:hover {
  color: #666;
}
.perseus-diff .diff-row.collapsed:active {
  color: #444;
}
.perseus-diff .diff-row .diff-line {
  margin-bottom: 20px;
}
.perseus-diff .before {
  float: left;
  border-left: 1px solid #e4e4e4;
}
.perseus-diff .after {
  float: right;
  border-right: 1px solid #e4e4e4;
  border-left: 1px solid #e4e4e4;
}
.perseus-diff .inner-value {
  height: 100%;
  padding: 3px;
}
.perseus-diff .not-present {
  display: none;
}
.perseus-diff .blank-space {
  visibility: hidden;
}
.perseus-diff .added {
  background-color: #EEFFEE;
}
.perseus-diff .added.dark {
  background-color: #AAFFAA;
}
.perseus-diff .removed {
  background-color: #FFEEEE;
}
.perseus-diff .removed.dark {
  background-color: #FFAAAA;
}
.perseus-diff .image {
  margin-left: 20px;
  margin-bottom: 10px;
}
.perseus-diff .image-unchanged {
  border: 1px solid #AAAAAA;
}
.perseus-diff .image-added {
  border: 2px solid #AAFFAA;
}
.perseus-diff .image-removed {
  border: 2px solid #FFAAAA;
}
.perseus-widget-container.widget-nohighlight {
  transition: all 0.15s;
}
.perseus-widget-container.widget-highlight {
  -webkit-box-shadow: 0px 0px 0px 2px #ffa500;
  -moz-box-shadow: 0px 0px 0px 2px #ffa500;
  box-shadow: 0px 0px 0px 2px #ffa500;
  transition: all 0.15s;
}
.perseus-widget-container.widget-inline {
  display: inline;
}
.perseus-widget-container.widget-inline-block {
  display: inline-block;
}
.bibliotron-exercise .perseus-hint-renderer {
  border-left: 4px solid #f6f7f7;
  padding-left: 16px;
  position: relative;
}
.bibliotron-exercise .perseus-hint-renderer:focus {
  border-left-color: #d6d8da;
  outline: none;
}
.bibliotron-exercise .perseus-hint-renderer:before,
.bibliotron-exercise .perseus-hint-renderer:after {
  content: "";
  display: table;
  clear: both;
}
.bibliotron-exercise .perseus-hint-renderer div.paragraph {
  margin-top: 0px;
  margin-bottom: 16px;
}
.bibliotron-exercise .perseus-hint-renderer.last-hint {
  margin-bottom: 32px;
}
.perseus-hint-label-new {
  font-size: 12px;
  color: #babec2;
  margin-bottom: 10px;
}
.bibliotron-exercise .perseus-hint-renderer-new {
  margin-bottom: 16px;
}
.bibliotron-exercise .perseus-hint-renderer-new:focus {
  border-left-color: #71b307;
}
.bibliotron-exercise .perseus-hint-renderer-new:focus .perseus-hint-label-new {
  color: #71b307;
}
.bibliotron-exercise .perseus-hint-renderer-new div.paragraph:last-child {
  margin-bottom: 0px;
}
.bibliotron-exercise .perseus-hint-renderer-new.last-hint {
  font-weight: normal;
}
@media (max-width: 767px) {
  .bibliotron-exercise .perseus-hint-renderer.last-hint {
    margin-bottom: 0;
  }
}
.perseus-hint-label {
  color: #00457c;
  display: none;
  font-weight: 600;
  margin-right: 13px;
  position: absolute;
  right: 100%;
  white-space: nowrap;
}
.perseus-domain-science .perseus-hint-label {
  color: #9e034e;
}
.perseus-domain-math .perseus-hint-label {
  color: #007d96;
}
.perseus-domain-economics .perseus-hint-label {
  color: #a75a05;
}
.perseus-domain-partner .perseus-hint-label {
  color: #208170;
}
.perseus-domain-humanities .perseus-hint-label {
  color: #be2612;
}
.perseus-domain-test-prep .perseus-hint-label {
  color: #543b78;
}
.perseus-domain-cs .perseus-hint-label {
  color: #0d923f;
}
.bibliotron-exercise .perseus-hint-renderer.last-rendered .perseus-hint-label {
  display: block;
}
@media (max-width: 767px) {
  .bibliotron-exercise .perseus-hint-renderer.last-rendered .perseus-hint-label {
    display: none;
  }
}
.perseus-tooltip {
  background: #fff;
  padding: 5px 10px;
  width: 240px;
}
.perseus-formats-tooltip {
  background: #fff;
  padding: 5px 10px;
  width: 240px;
  color: #777;
}
.framework-perseus .perseus-formats-tooltip .paragraph > ul {
  padding: 0;
  margin: -20px 0 -16px 0;
}
.framework-perseus .perseus-formats-tooltip .paragraph > ul > li {
  list-style-type: none;
}
.perseus-math-input.mq-editable-field.mq-math-mode {
  background: #fff;
  font-size: 18px;
  min-width: 100px;
  border-color: #a4a4a4;
  border-radius: 5px;
}
.perseus-math-input.mq-editable-field.mq-math-mode > .mq-root-block {
  padding: 4px;
}
.perseus-math-input.mq-editable-field.mq-math-mode .mq-cursor {
  padding-left: 0;
}
.perseus-math-input.mq-editable-field.mq-math-mode .mq-paren.mq-ghost {
  color: inherit;
}
.perseus-math-input.mq-editable-field.mq-math-mode .mq-paren + span {
  margin: 0;
}
.perseus-math-input.mq-editable-field.mq-math-mode .mq-binary-operator {
  font-family: KaTeX_Main !important;
}
.perseus-math-input.mq-editable-field.mq-math-mode sup {
  line-height: normal;
}
.perseus-widget-editor .perseus-math-input.mq-editable-field.mq-math-mode > .mq-root-block {
  border-radius: 0;
}
.math-input-buttons {
  background-color: rgba(255, 255, 255, 0.7);
  border-radius: 5px;
  border: 1px solid #ddd;
  box-sizing: border-box;
  margin-top: 5px;
  padding: 2px;
  width: 201px;
}
.math-input-buttons.absolute {
  left: -2px;
  position: absolute;
  top: -3px;
  z-index: 5;
}
.tex-button {
  display: block;
  float: left;
  width: 35px;
  height: 35px;
  margin: 2px;
  border: 1px solid #1c758a;
  background-color: white;
  border-radius: 5px;
}
.tex-button:hover {
  cursor: pointer;
  background-color: #f0f0f0;
}
.tex-button:focus {
  border: 2px solid #1c758a;
  outline: none;
}
.tex-button-row {
  margin: 5px 0;
}
.tex-button-row:first-child {
  margin-top: 0;
}
.tex-button-row:last-child {
  margin-bottom: 0;
}
.renderer-widget-error {
  background-color: #fcc;
}
#sat-mission .content-area > div {
  margin-left: auto;
  margin-right: auto;
  width: 592px;
}
#sat-mission .content-area > div .perseus-input-with-answer-blurb > span,
#sat-mission .content-area > div .perseus-input-with-answer-blurb > label {
  display: inline-block;
}
#sat-mission .content-area > div .perseus-input-with-answer-blurb .perseus-possible-answers,
#sat-mission .content-area > div .perseus-input-with-answer-blurb .perseus-possible-answers:before {
  font-family: "Proxima Nova Semibold";
}
#sat-mission .content-area > div .perseus-input-with-answer-blurb .perseus-possible-answers {
  color: #009900;
  display: inline-block;
  padding-right: 4px;
}
#sat-mission .content-area > div .perseus-input-with-answer-blurb .perseus-possible-answers dt,
#sat-mission .content-area > div .perseus-input-with-answer-blurb .perseus-possible-answers dd {
  display: inline-block;
}
#sat-mission .content-area > div .perseus-input-with-answer-blurb .perseus-possible-answers dt {
  padding: 0 5px 0 13px;
  color: #121212;
  text-transform: uppercase;
}
#sat-mission .content-area > div .perseus-input-with-answer-blurb .perseus-possible-answers dt::after {
  content: ":";
}
#sat-mission .content-area > div .perseus-input-with-answer-blurb .perseus-possible-answers dd:not(:last-child)::after {
  content: "or";
  padding: 0 5px;
  color: #121212;
}
#sat-mission .content-area > div input.perseus-incorrect {
  color: #990000;
  background-color: #f2ebeb;
  border: solid 1px #cc5252;
}
#sat-mission .content-area > div input.perseus-correct {
  color: #009900;
  background-color: #e4f7e4;
  border: solid 1px #00cc00;
}
#sat-mission .content-area > div input.perseus-unanswered {
  background-color: #eee;
  border: solid 1px #999;
}
#sat-mission .content-area > div.perseus-renderer-two-columns {
  width: 1024px;
}
#sat-mission .content-area > div.perseus-renderer-two-columns > .paragraph {
  margin: 0;
}
#sat-mission .content-area > div.perseus-renderer-two-columns .perseus-column {
  display: inline-flex;
  flex-direction: column;
  vertical-align: top;
  width: 512px;
}
#sat-mission .content-area > div.perseus-renderer-two-columns .perseus-column:nth-child(1) {
  background: #eee;
  border-right: 1px solid #ddd;
  height: 502px;
  max-height: 502px;
  box-sizing: border-box;
}
#sat-mission .content-area > div.perseus-renderer-two-columns .perseus-column:nth-child(1) .perseus-column-content {
  padding-top: 48px;
  padding-bottom: 22px;
  padding-left: 46px;
}
#sat-mission .content-area > div.perseus-renderer-two-columns .perseus-column:nth-child(1) .perseus-widget-passage-container .perseus-widget-passage-instructions div.paragraph {
  margin-top: 0;
}
#sat-mission .content-area > div.perseus-renderer-two-columns .perseus-column:nth-child(1) .perseus-widget-passage {
  margin: 0;
}
#sat-mission .content-area > div.perseus-renderer-two-columns .perseus-column:nth-child(1) > .paragraph {
  margin-right: 40px;
}
#sat-mission .content-area > div.perseus-renderer-two-columns .perseus-column:nth-child(1) blockquote {
  padding: 0;
  margin-right: 22px;
}
#sat-mission .content-area > div.perseus-renderer-two-columns .perseus-column:nth-child(1) blockquote > .paragraph:nth-child(1) {
  margin-top: 0;
}
#sat-mission .content-area > div.perseus-renderer-two-columns .perseus-column:nth-child(2) {
  height: 550px;
  max-height: 550px;
}
#sat-mission .content-area > div.perseus-renderer-two-columns .perseus-column:nth-child(2) .perseus-column-content {
  padding-left: 32px;
  padding-right: 32px;
}
#sat-mission .content-area > div.perseus-renderer-two-columns .perseus-column:nth-child(2) .perseus-group {
  margin-bottom: 20px;
}
#sat-mission .content-area > div.perseus-renderer-two-columns .perseus-column-content {
  flex: 0 1 auto;
  overflow-y: auto;
}
#sat-mission .content-area > div.perseus-renderer-two-columns .perseus-column-content > .paragraph {
  margin-top: 0;
}
#sat-mission .content-area > div.perseus-renderer-two-columns .question-annotation {
  margin-top: 48px;
}
#sat-mission .question-annotation {
  color: #999;
  font-size: 100%;
  font-family: inherit;
  margin: 80px auto 24px auto;
  max-width: 592px;
  text-transform: uppercase;
}
#sat-mission .paragraph:not(:first-child) .question-annotation {
  margin-top: 48px;
}
#sat-mission input[type=text],
#sat-mission input[type=number] {
  border: 1px solid #aaa;
  font-family: "Proxima Nova Semibold", sans-serif;
  font-size: 14px;
  margin: 10px 0;
  padding: 5px;
}
#sat-mission input[type=text]:focus,
#sat-mission input[type=number]:focus {
  border-color: #0084ce;
  box-shadow: 0 0 10px rgba(0, 132, 206, 0.8);
  outline: none;
}
#sat-mission .valid-answer input[type=text]:valid,
#sat-mission .valid-answer input[type=number]:valid {
  border: 1px solid #0084ce;
  background: #e4f3f9;
}
#sat-mission .valid-answer input[type=text]:valid:focus,
#sat-mission .valid-answer input[type=number]:valid:focus {
  box-shadow: 0 0 10px rgba(0, 132, 206, 0.8);
}
#sat-mission .invalid-answer input[type=text]:valid,
#sat-mission .invalid-answer input[type=number]:valid {
  color: #990000;
  background-color: #f2ebeb;
  border: solid 1px #cc5252;
}
#sat-mission .invalid-answer input[type=text]:valid:focus,
#sat-mission .invalid-answer input[type=number]:valid:focus {
  box-shadow: 0 0 10px rgba(204, 82, 82, 0.8);
}
#sat-mission #sat-route-task .content-area > .perseus-renderer {
  margin-top: 80px;
}
#sat-mission #sat-route-task .content-area > .perseus-renderer-two-columns,
#sat-mission #sat-route-section .content-area > .perseus-renderer-two-columns {
  margin-top: 0;
}
#sat-mission #sat-route-task .content-area > .perseus-renderer-two-columns .perseus-column:nth-child(2) > .perseus-column-content > :first-child,
#sat-mission #sat-route-section .content-area > .perseus-renderer-two-columns .perseus-column:nth-child(2) > .perseus-column-content > :first-child {
  margin-top: 48px;
}
.perseus-error {
  background: #ffbaba;
  border: 2px solid red;
  border-radius: 5px;
  padding: 20px;
  margin: 15px 0 10px;
}
@media (max-width: 767px) {
  .perseus-renderer-responsive {
    margin: 0 16px;
  }
}
@media (max-width: 767px) {
  .perseus-xom-manatee .perseus-block-math {
    font-size: 18px;
  }
}
/* math-input CSS */
/**
 * Styles for managing the popover animations. These were generated by
 * Aphrodite's autoprefixer, but some minor tweaks were applied to get them
 * working on mobile Safari. Ideally, we'd be generating these styles with
 * Aphrodite (along with ReactCSSTransitionGroup's support for custom
 * classnames), but the generated styles have issues on mobile Safari.
 *   See: https://github.com/Khan/aphrodite/issues/68.
 *
 * If the animation durations change, the corresponding values in
 * popover-manager.js must change as well.
 */

.popover-enter {
    opacity: 0 !important;
}

.popover-enter.popover-enter-active {
    opacity: 1 !important;
    transition: opacity 200ms ease-out !important;
    -webkit-transition: opacity 200ms ease-out !important;
    -moz-transition: opacity 200ms ease-out !important;
    -ms-transition: opacity 200ms ease-out !important;
}

.popover-leave {
    opacity: 1 !important;
}

.popover-leave.popover-leave-active {
    opacity: 0 !important;
    transition: opacity 200ms ease-out !important;
    -webkit-transition: opacity 200ms ease-out !important;
    -moz-transition: opacity 200ms ease-out !important;
    -ms-transition: opacity 200ms ease-out !important;
}

/**
* Styles for managing the echo animations. These were generated by Aphrodite's
* autoprefixer, but some minor tweaks were applied to get them working on mobile
* Safari. Ideally, we'd be generating these styles with Aphrodite (along with
* ReactCSSTransitionGroup's support for custom classnames), but the generated
* styles have issues on mobile Safari.
*   See: https://github.com/Khan/aphrodite/issues/68.
*
 * If the animation durations change, the corresponding values in
 * echo-manager.js must change as well.
 */

/* Variant A: Slide and fade. */

.echo-slide-and-fade-enter {
    opacity: 1 !important;
    transform: translate3d(0, 0, 0) !important;
    -webkit-transform: translate3d(0, 0, 0) !important;
    -moz-transform: translate3d(0, 0, 0) !important;
    -ms-transform: translate3d(0, 0, 0) !important;
}

.echo-slide-and-fade-enter.echo-slide-and-fade-enter-active {
    opacity: 0 !important;
    transform: translate3d(0, -33%, 0) !important;
    -webkit-transform: translate3d(0, -33%, 0) !important;
    -moz-transform: translate3d(0, -33%, 0) !important;
    -ms-transform: translate3d(0, -33%, 0) !important;

    /**
     * TODO(charlie): These times are intentionally different, which means that
     * the animation really "ends" after 400ms cubic-bezier(1, 0, 0.9, 1) (since
     * the opacity goes to 0), even though the transform doesn't complete.
     * There's probably a way to achieve the same effect by manipulating the
     * transform's Bezier curve and total displacement.
     */
    transition: -webkit-transform 800ms cubic-bezier(0, 1, 0.25, 1),-moz-transform 800ms cubic-bezier(0, 1, 0.25, 1),-ms-transform 800ms cubic-bezier(0, 1, 0.25, 1),transform 800ms cubic-bezier(0, 1, 0.25, 1), opacity 400ms cubic-bezier(1, 0, 0.9, 1) !important;
    -webkit-transform: translate3d(0, -33%, 0) !important;
    -moz-transform: translate3d(0, -33%, 0) !important;
    -ms-transform: translate3d(0, -33%, 0) !important;
    -webkit-transition: -webkit-transform 800ms cubic-bezier(0, 1, 0.25, 1),transform 800ms cubic-bezier(0, 1, 0.25, 1), opacity 400ms cubic-bezier(1, 0, 0.9, 1) !important;
    -moz-transition: -moz-transform 800ms cubic-bezier(0, 1, 0.25, 1),transform 800ms cubic-bezier(0, 1, 0.25, 1), opacity 400ms cubic-bezier(1, 0, 0.9, 1) !important;
    -ms-transition: -ms-transform 800ms cubic-bezier(0, 1, 0.25, 1),transform 800ms cubic-bezier(0, 1, 0.25, 1), opacity 400ms cubic-bezier(1, 0, 0.9, 1) !important;
}

/* Variant B: Fade, but don't slide. */

.echo-fade-only-enter {
    opacity: 1 !important;
}

.echo-fade-only-enter.echo-fade-only-enter-active {
    opacity: 0 !important;
    transition: opacity 300ms cubic-bezier(0.25, 0, 0.75, 1) !important;
    -webkit-transition: opacity 300ms cubic-bezier(0.25, 0, 0.75, 1) !important;
    -moz-transition: opacity 300ms cubic-bezier(0.25, 0, 0.75, 1) !important;
    -ms-transition: opacity 300ms cubic-bezier(0.25, 0, 0.75, 1) !important;
}

.keypad-input .mq-editable-field .mq-cursor {
    border-left: 2px solid #78c008 !important;
    border-radius: 1px;

    margin-left: -1px !important;
    margin-right: -1px !important;
    margin-bottom: 2px;
}

.keypad-input .mq-editable-field .mq-non-leaf .mq-cursor:only-child {
    border: 2px solid #78c008 !important; /* bright-green color */
    padding: 0 4px 0 4px;
}

.keypad-input .mq-empty {
  background: transparent !important;
}

.keypad-input .mq-empty:not(.mq-root-block):after {
  visibility: visible !important;

  /* hides the 'c' content added by MathQuill to measure the width */
  color: transparent;

  display: inline-block;
  border: 2px solid #ccc;
  border-radius: 1px;
  padding: 0 4px 0 4px;
  margin-left: -1px;
  margin-right: -1px;
  margin-bottom: 2px;
}

.keypad-input .mq-math-mode .mq-selection,
.keypad-input .mq-editable-field .mq-selection,
.keypad-input .mq-math-mode .mq-selection .mq-non-leaf,
.keypad-input .mq-editable-field .mq-selection .mq-non-leaf,
.keypad-input .mq-math-mode .mq-selection .mq-scaled,
.keypad-input .mq-editable-field .mq-selection .mq-scaled {
    background: #78c008 !important;
    color: white !important;
    border-color: white !important;
}
<|MERGE_RESOLUTION|>--- conflicted
+++ resolved
@@ -1,11 +1,6 @@
 /* Perseus CSS
-<<<<<<< HEAD
- * commit 69831780445d359f948ce7006bcb312425ce3d4c
+ * commit c47d5328430d3c753305bd9f9e475ad7c83644f0
  * branch master
-=======
- * commit 1f24cc9560b592edf41b201073c8df75fd2f375a
- * branch HEAD
->>>>>>> 9b5f2f61
  * @generated */
 .perseus-sr-only {
   border: 0;
@@ -2589,35 +2584,8 @@
 
 .keypad-input .mq-editable-field .mq-cursor {
     border-left: 2px solid #78c008 !important;
-    border-radius: 1px;
-
     margin-left: -1px !important;
     margin-right: -1px !important;
-    margin-bottom: 2px;
-}
-
-.keypad-input .mq-editable-field .mq-non-leaf .mq-cursor:only-child {
-    border: 2px solid #78c008 !important; /* bright-green color */
-    padding: 0 4px 0 4px;
-}
-
-.keypad-input .mq-empty {
-  background: transparent !important;
-}
-
-.keypad-input .mq-empty:not(.mq-root-block):after {
-  visibility: visible !important;
-
-  /* hides the 'c' content added by MathQuill to measure the width */
-  color: transparent;
-
-  display: inline-block;
-  border: 2px solid #ccc;
-  border-radius: 1px;
-  padding: 0 4px 0 4px;
-  margin-left: -1px;
-  margin-right: -1px;
-  margin-bottom: 2px;
 }
 
 .keypad-input .mq-math-mode .mq-selection,
