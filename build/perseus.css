/* Perseus CSS
<<<<<<< HEAD
// commit 705da0c2ac9a8cd2fc4d7492c57cd00b99b60d77
// branch sat-highlighting
=======
// commit 1beee9ca3a9e6cfec97cd3554bbd648e5e7febb5
// branch HEAD
>>>>>>> 46939e9c
// @generated
*/
.perseus-sr-only {
  border: 0;
  clip: rect(0, 0, 0, 0);
  height: 1px;
  margin: -1px;
  overflow: hidden;
  padding: 0;
  position: absolute;
  width: 1px;
}
.perseus-clearfix {
  *zoom: 1;
}
.perseus-clearfix:before,
.perseus-clearfix:after {
  content: "";
  display: table;
}
.perseus-clearfix:after {
  clear: both;
}
.framework-perseus.perseus-article:not(.bibliotron-article) .perseus-widget-container.widget-float-left {
  float: left;
  padding-right: 1em;
  max-width: 50%;
  width: 100%;
}
.framework-perseus.perseus-article:not(.bibliotron-article) .perseus-widget-container.widget-float-right {
  float: right;
  padding-left: 1em;
  max-width: 50%;
  width: 100%;
}
.framework-perseus.perseus-article:not(.bibliotron-article) .perseus-renderer > .paragraph {
  margin-left: auto;
  margin-right: auto;
  max-width: 700px;
}
.framework-perseus.perseus-article:not(.bibliotron-article) .paragraph.perseus-paragraph-full-width {
  margin-left: 0;
  margin-right: 0;
  max-width: none;
}
.framework-perseus.perseus-article:not(.bibliotron-article) .paragraph.perseus-paragraph-full-width > .paragraph {
  margin: 0;
  max-width: none;
}
.bibliotron-article.framework-perseus.perseus-article:not(.perseus-mobile) .perseus-widget-container {
  font-size: 14px;
  line-height: 19.6px;
}
.bibliotron-article.framework-perseus.perseus-article:not(.perseus-mobile) .perseus-widget-container.widget-float-left,
.bibliotron-article.framework-perseus.perseus-article:not(.perseus-mobile) .perseus-widget-container.widget-float-right {
  max-width: 50%;
  padding-top: 32px;
  width: 100%;
}
.bibliotron-article.framework-perseus.perseus-article:not(.perseus-mobile) .perseus-widget-container.widget-float-left .perseus-image-caption .paragraph .paragraph,
.bibliotron-article.framework-perseus.perseus-article:not(.perseus-mobile) .perseus-widget-container.widget-float-right .perseus-image-caption .paragraph .paragraph {
  margin-bottom: 0;
}
.bibliotron-article.framework-perseus.perseus-article:not(.perseus-mobile) .perseus-widget-container.widget-float-left {
  float: left;
  padding-right: 32px;
}
.bibliotron-article.framework-perseus.perseus-article:not(.perseus-mobile) .perseus-widget-container.widget-float-right {
  float: right;
  padding-left: 32px;
}
.bibliotron-article.framework-perseus.perseus-article:not(.perseus-mobile) .perseus-renderer > .paragraph {
  color: #21242c;
  font-size: 20px;
  line-height: 30px;
  margin: 0 auto;
  max-width: 688px;
}
.bibliotron-article.framework-perseus.perseus-article:not(.perseus-mobile) .perseus-renderer > .paragraph .paragraph {
  color: #21242c;
  font-size: 20px;
  line-height: 30px;
  margin-bottom: 32px;
  margin-top: 0;
}
.bibliotron-article.framework-perseus.perseus-article:not(.perseus-mobile) .perseus-renderer > .paragraph ul:not(.perseus-widget-radio) {
  color: #21242c;
  font-size: 20px;
  line-height: 30px;
}
.bibliotron-article.framework-perseus.perseus-article:not(.perseus-mobile) table {
  color: #21242c;
  font-size: 20px;
  line-height: 30px;
  margin-bottom: 32px;
}
.bibliotron-article.framework-perseus.perseus-article:not(.perseus-mobile) h2 {
  font-family: inherit;
  font-size: 30px;
  font-weight: 700;
  line-height: 1.1;
  margin-bottom: 16px;
  margin-top: 48px;
}
.bibliotron-article.framework-perseus.perseus-article:not(.perseus-mobile) h3 {
  font-family: inherit;
  font-size: 28px;
  font-weight: 700;
  line-height: 1.1;
  margin-bottom: 16px;
  margin-top: 32px;
}
.bibliotron-article.framework-perseus.perseus-article:not(.perseus-mobile) h4,
.bibliotron-article.framework-perseus.perseus-article:not(.perseus-mobile) h5,
.bibliotron-article.framework-perseus.perseus-article:not(.perseus-mobile) h6 {
  font-family: inherit;
  font-size: 20px;
  font-weight: 700;
  line-height: 25px;
  margin-bottom: 16px;
  margin-top: 32px;
}
.bibliotron-article.framework-perseus.perseus-article:not(.perseus-mobile) blockquote {
  padding: 0 32px;
}
.bibliotron-article.framework-perseus.perseus-article:not(.perseus-mobile) .MathJax .math {
  color: inherit;
}
.bibliotron-article.framework-perseus.perseus-article:not(.perseus-mobile) .perseus-image-widget {
  text-align: center;
}
.bibliotron-article.framework-perseus.perseus-article:not(.perseus-mobile) .perseus-image-caption .perseus-renderer .paragraph .paragraph,
.bibliotron-article.framework-perseus.perseus-article:not(.perseus-mobile) .perseus-image-caption .perseus-renderer .paragraph ol,
.bibliotron-article.framework-perseus.perseus-article:not(.perseus-mobile) .perseus-image-caption .perseus-renderer .paragraph ul {
  color: #999;
  font-size: 14px;
  line-height: 19px;
  margin: 16px auto 42px;
  max-width: 455px;
  text-align: left;
}
.bibliotron-article.framework-perseus.perseus-article:not(.perseus-mobile) .paragraph.perseus-paragraph-full-width {
  margin-bottom: 32px;
  margin-left: 0;
  margin-right: 0;
  max-width: none;
}
.bibliotron-article.framework-perseus.perseus-article:not(.perseus-mobile) .paragraph.perseus-paragraph-full-width > .paragraph {
  margin: 0;
  max-width: none;
}
.bibliotron-article.framework-perseus.perseus-article:not(.perseus-mobile) .unresponsive-svg-image,
.bibliotron-article.framework-perseus.perseus-article:not(.perseus-mobile) .svg-image {
  font-size: 14px;
  line-height: 19.6px;
}
.bibliotron-article.framework-perseus.perseus-article:not(.perseus-mobile) .perseus-block-math {
  margin-bottom: 32px;
  position: relative;
}
.bibliotron-article.framework-perseus.perseus-article:not(.perseus-mobile) .perseus-block-math:before {
  background: linear-gradient(to right, rgba(255, 255, 255, 0) 0%, #ffffff 100%);
  bottom: 0;
  content: "";
  position: absolute;
  right: 0;
  top: 0;
  width: 30px;
}
.bibliotron-article.framework-perseus.perseus-article:not(.perseus-mobile) .perseus-block-math-inner {
  overflow-x: auto;
  padding-bottom: 8px;
  padding-right: 20px;
  padding-top: 8px;
}
.bibliotron-article.framework-perseus.perseus-article:not(.perseus-mobile) > .clearfix:first-child > .perseus-renderer:first-child > .paragraph:first-child h1:first-child,
.bibliotron-article.framework-perseus.perseus-article:not(.perseus-mobile) > .clearfix:first-child > .perseus-renderer:first-child > .paragraph:first-child h2:first-child,
.bibliotron-article.framework-perseus.perseus-article:not(.perseus-mobile) > .clearfix:first-child > .perseus-renderer:first-child > .paragraph:first-child h3:first-child,
.bibliotron-article.framework-perseus.perseus-article:not(.perseus-mobile) > .clearfix:first-child > .perseus-renderer:first-child > .paragraph:first-child h4:first-child,
.bibliotron-article.framework-perseus.perseus-article:not(.perseus-mobile) > .clearfix:first-child > .perseus-renderer:first-child > .paragraph:first-child h5:first-child,
.bibliotron-article.framework-perseus.perseus-article:not(.perseus-mobile) > .clearfix:first-child > .perseus-renderer:first-child > .paragraph:first-child h6:first-child {
  margin-top: 0;
}
.bibliotron-article.framework-perseus.perseus-article:not(.perseus-mobile) .perseus-renderer > .paragraph .perseus-formats-tooltip {
  padding: 8px 12px;
}
.bibliotron-article.framework-perseus.perseus-article:not(.perseus-mobile) .perseus-renderer > .paragraph .perseus-formats-tooltip .paragraph {
  margin-bottom: 0;
}
.bibliotron-article.framework-perseus.perseus-article:not(.perseus-mobile) .perseus-renderer > .paragraph .perseus-formats-tooltip .paragraph ul:not(.perseus-widget-radio) {
  font-size: 15px;
  line-height: 1.5;
  margin: 0;
}
.bibliotron-article.framework-perseus.perseus-article.perseus-mobile div.paragraph,
.framework-perseus:not(.perseus-article).perseus-mobile div.paragraph {
  margin: 0;
}
.bibliotron-article.framework-perseus.perseus-article.perseus-mobile .perseus-renderer > .paragraph,
.framework-perseus:not(.perseus-article).perseus-mobile .perseus-renderer > .paragraph {
  margin: 0 auto;
}
.bibliotron-article.framework-perseus.perseus-article.perseus-mobile .perseus-renderer > .paragraph:not(:first-child),
.framework-perseus:not(.perseus-article).perseus-mobile .perseus-renderer > .paragraph:not(:first-child) {
  margin-top: 32px;
}
.bibliotron-article.framework-perseus.perseus-article.perseus-mobile .perseus-renderer > .paragraph > .paragraph,
.framework-perseus:not(.perseus-article).perseus-mobile .perseus-renderer > .paragraph > .paragraph {
  margin: 0;
}
.bibliotron-article.framework-perseus.perseus-article.perseus-mobile .clearfix > .perseus-renderer,
.framework-perseus:not(.perseus-article).perseus-mobile .clearfix > .perseus-renderer {
  margin-bottom: 32px;
}
.bibliotron-article.framework-perseus.perseus-article.perseus-mobile .perseus-renderer > .paragraph ul:not(.perseus-widget-radio):not(.fancy-select-options),
.framework-perseus:not(.perseus-article).perseus-mobile .perseus-renderer > .paragraph ul:not(.perseus-widget-radio):not(.fancy-select-options) {
  margin: 0 0 0 1em;
  padding: 0;
}
.bibliotron-article.framework-perseus.perseus-article.perseus-mobile .perseus-renderer > .paragraph ul:not(.perseus-widget-radio):not(.fancy-select-options) > li,
.framework-perseus:not(.perseus-article).perseus-mobile .perseus-renderer > .paragraph ul:not(.perseus-widget-radio):not(.fancy-select-options) > li {
  padding-left: 10px;
  margin-bottom: 24px;
}
.bibliotron-article.framework-perseus.perseus-article.perseus-mobile .perseus-renderer > .paragraph ol,
.framework-perseus:not(.perseus-article).perseus-mobile .perseus-renderer > .paragraph ol {
  margin: 0;
  padding-left: 32px;
}
.bibliotron-article.framework-perseus.perseus-article.perseus-mobile .perseus-renderer > .paragraph ol > li,
.framework-perseus:not(.perseus-article).perseus-mobile .perseus-renderer > .paragraph ol > li {
  list-style-type: decimal;
  margin-bottom: 24px;
}
.bibliotron-article.framework-perseus.perseus-article.perseus-mobile .perseus-renderer > .paragraph ol ol,
.framework-perseus:not(.perseus-article).perseus-mobile .perseus-renderer > .paragraph ol ol,
.bibliotron-article.framework-perseus.perseus-article.perseus-mobile .perseus-renderer > .paragraph ul:not(.perseus-widget-radio):not(.fancy-select-options) ol,
.framework-perseus:not(.perseus-article).perseus-mobile .perseus-renderer > .paragraph ul:not(.perseus-widget-radio):not(.fancy-select-options) ol,
.bibliotron-article.framework-perseus.perseus-article.perseus-mobile .perseus-renderer > .paragraph ol ul:not(.perseus-widget-radio):not(.fancy-select-options),
.framework-perseus:not(.perseus-article).perseus-mobile .perseus-renderer > .paragraph ol ul:not(.perseus-widget-radio):not(.fancy-select-options),
.bibliotron-article.framework-perseus.perseus-article.perseus-mobile .perseus-renderer > .paragraph ul:not(.perseus-widget-radio):not(.fancy-select-options) ul:not(.perseus-widget-radio):not(.fancy-select-options),
.framework-perseus:not(.perseus-article).perseus-mobile .perseus-renderer > .paragraph ul:not(.perseus-widget-radio):not(.fancy-select-options) ul:not(.perseus-widget-radio):not(.fancy-select-options) {
  padding-top: 24px;
}
.bibliotron-article.framework-perseus.perseus-article.perseus-mobile .perseus-block-math,
.framework-perseus:not(.perseus-article).perseus-mobile .perseus-block-math {
  -webkit-tap-highlight-color: rgba(0, 0, 0, 0);
  -webkit-touch-callout: none;
}
@media (max-width: 767px) {
  .bibliotron-article.framework-perseus.perseus-article.perseus-mobile .perseus-renderer > .paragraph,
  .framework-perseus:not(.perseus-article).perseus-mobile .perseus-renderer > .paragraph {
    max-width: none;
  }
  .bibliotron-article.framework-perseus.perseus-article.perseus-mobile h1,
  .framework-perseus:not(.perseus-article).perseus-mobile h1 {
    font-weight: 700;
    padding-top: 0px;
    font-family: inherit;
    font-size: 24px;
    line-height: 1.2;
    color: #21242c;
  }
  .bibliotron-article.framework-perseus.perseus-article.perseus-mobile h2,
  .framework-perseus:not(.perseus-article).perseus-mobile h2 {
    font-weight: 700;
    padding-top: 16px;
    font-family: inherit;
    font-size: 24px;
    line-height: 1.2;
    color: #3b3e40;
  }
  .bibliotron-article.framework-perseus.perseus-article.perseus-mobile h3,
  .framework-perseus:not(.perseus-article).perseus-mobile h3,
  .bibliotron-article.framework-perseus.perseus-article.perseus-mobile h4,
  .framework-perseus:not(.perseus-article).perseus-mobile h4 {
    font-weight: 700;
    padding-top: 0px;
    font-family: inherit;
    font-size: 22px;
    line-height: 1.1;
    color: #626569;
  }
  .bibliotron-article.framework-perseus.perseus-article.perseus-mobile .default-body-text,
  .framework-perseus:not(.perseus-article).perseus-mobile .default-body-text {
    font-family: inherit;
    font-size: 18px;
    line-height: 1.4;
    color: #626569;
  }
  .bibliotron-article.framework-perseus.perseus-article.perseus-mobile .perseus-renderer > .paragraph,
  .framework-perseus:not(.perseus-article).perseus-mobile .perseus-renderer > .paragraph {
    font-family: inherit;
    font-size: 18px;
    line-height: 1.4;
    color: #626569;
  }
  .bibliotron-article.framework-perseus.perseus-article.perseus-mobile .perseus-renderer > .paragraph .paragraph,
  .framework-perseus:not(.perseus-article).perseus-mobile .perseus-renderer > .paragraph .paragraph {
    font-family: inherit;
    font-size: 18px;
    line-height: 1.4;
    color: #626569;
  }
  .bibliotron-article.framework-perseus.perseus-article.perseus-mobile .perseus-renderer > .paragraph ul:not(.perseus-widget-radio),
  .framework-perseus:not(.perseus-article).perseus-mobile .perseus-renderer > .paragraph ul:not(.perseus-widget-radio) {
    font-family: inherit;
    font-size: 18px;
    line-height: 1.4;
    color: #626569;
  }
  .bibliotron-article.framework-perseus.perseus-article.perseus-mobile .perseus-renderer > .paragraph ol,
  .framework-perseus:not(.perseus-article).perseus-mobile .perseus-renderer > .paragraph ol {
    font-family: inherit;
    font-size: 18px;
    line-height: 1.4;
    color: #626569;
  }
  .bibliotron-article.framework-perseus.perseus-article.perseus-mobile blockquote,
  .framework-perseus:not(.perseus-article).perseus-mobile blockquote {
    font-family: inherit;
    font-size: 18px;
    line-height: 1.4;
    color: #626569;
    color: #888d93;
  }
  .bibliotron-article.framework-perseus.perseus-article.perseus-mobile table,
  .framework-perseus:not(.perseus-article).perseus-mobile table {
    font-family: inherit;
    font-size: 18px;
    line-height: 1.4;
    color: #626569;
  }
  .bibliotron-article.framework-perseus.perseus-article.perseus-mobile .perseus-image-caption .paragraph .paragraph,
  .framework-perseus:not(.perseus-article).perseus-mobile .perseus-image-caption .paragraph .paragraph {
    color: #888d93;
    font-size: 14px;
    line-height: 1.3;
    text-align: left;
  }
  .bibliotron-article.framework-perseus.perseus-article.perseus-mobile .perseus-image-caption.has-title .paragraph .paragraph strong:first-child,
  .framework-perseus:not(.perseus-article).perseus-mobile .perseus-image-caption.has-title .paragraph .paragraph strong:first-child {
    color: #3b3e40;
  }
  .bibliotron-article.framework-perseus.perseus-article.perseus-mobile .katex,
  .framework-perseus:not(.perseus-article).perseus-mobile .katex {
    font-size: 21px;
    line-height: 1.2;
    color: #21242c;
  }
  .bibliotron-article.framework-perseus.perseus-article.perseus-mobile .perseus-block-math .katex,
  .framework-perseus:not(.perseus-article).perseus-mobile .perseus-block-math .katex {
    font-size: 21px;
    line-height: 1.5;
  }
  .bibliotron-article.framework-perseus.perseus-article.perseus-mobile .graphie-label .katex,
  .framework-perseus:not(.perseus-article).perseus-mobile .graphie-label .katex {
    font-size: 1.21em;
    line-height: 1.2;
  }
  .bibliotron-article.framework-perseus.perseus-article.perseus-mobile code,
  .framework-perseus:not(.perseus-article).perseus-mobile code {
    font-family: Courier;
    font-size: 18px;
    line-height: 1.6;
    color: #21242c;
  }
  .bibliotron-article.framework-perseus.perseus-article.perseus-mobile pre,
  .framework-perseus:not(.perseus-article).perseus-mobile pre {
    background-color: #f0f1f2;
    border-radius: 4px;
    padding: 16px;
    margin: 0 -16px;
  }
  .bibliotron-article.framework-perseus.perseus-article.perseus-mobile blockquote,
  .framework-perseus:not(.perseus-article).perseus-mobile blockquote {
    padding: 0 0 0 18px;
    border-left: 4px solid #d8d8d8;
  }
}
@media (min-width: 768px) and (max-width: 1199px) {
  .bibliotron-article.framework-perseus.perseus-article.perseus-mobile .perseus-renderer > .paragraph,
  .framework-perseus:not(.perseus-article).perseus-mobile .perseus-renderer > .paragraph {
    max-width: 512px;
  }
  .bibliotron-article.framework-perseus.perseus-article.perseus-mobile h1,
  .framework-perseus:not(.perseus-article).perseus-mobile h1 {
    font-weight: 700;
    padding-top: 0px;
    font-family: inherit;
    font-size: 30px;
    line-height: 1.1;
    color: #21242c;
  }
  .bibliotron-article.framework-perseus.perseus-article.perseus-mobile h2,
  .framework-perseus:not(.perseus-article).perseus-mobile h2 {
    font-weight: 700;
    padding-top: 32px;
    font-family: inherit;
    font-size: 30px;
    line-height: 1.1;
    color: #3b3e40;
  }
  .bibliotron-article.framework-perseus.perseus-article.perseus-mobile h3,
  .framework-perseus:not(.perseus-article).perseus-mobile h3,
  .bibliotron-article.framework-perseus.perseus-article.perseus-mobile h4,
  .framework-perseus:not(.perseus-article).perseus-mobile h4 {
    font-weight: 700;
    padding-top: 16px;
    font-family: inherit;
    font-size: 28px;
    line-height: 1.1;
    color: #626569;
  }
  .bibliotron-article.framework-perseus.perseus-article.perseus-mobile .default-body-text,
  .framework-perseus:not(.perseus-article).perseus-mobile .default-body-text {
    font-family: inherit;
    font-size: 20px;
    line-height: 1.5;
    color: #626569;
  }
  .bibliotron-article.framework-perseus.perseus-article.perseus-mobile .perseus-renderer > .paragraph,
  .framework-perseus:not(.perseus-article).perseus-mobile .perseus-renderer > .paragraph {
    font-family: inherit;
    font-size: 20px;
    line-height: 1.5;
    color: #626569;
  }
  .bibliotron-article.framework-perseus.perseus-article.perseus-mobile .perseus-renderer > .paragraph .paragraph,
  .framework-perseus:not(.perseus-article).perseus-mobile .perseus-renderer > .paragraph .paragraph {
    font-family: inherit;
    font-size: 20px;
    line-height: 1.5;
    color: #626569;
  }
  .bibliotron-article.framework-perseus.perseus-article.perseus-mobile .perseus-renderer > .paragraph ul:not(.perseus-widget-radio),
  .framework-perseus:not(.perseus-article).perseus-mobile .perseus-renderer > .paragraph ul:not(.perseus-widget-radio) {
    font-family: inherit;
    font-size: 20px;
    line-height: 1.5;
    color: #626569;
  }
  .bibliotron-article.framework-perseus.perseus-article.perseus-mobile .perseus-renderer > .paragraph ol,
  .framework-perseus:not(.perseus-article).perseus-mobile .perseus-renderer > .paragraph ol {
    font-family: inherit;
    font-size: 20px;
    line-height: 1.5;
    color: #626569;
  }
  .bibliotron-article.framework-perseus.perseus-article.perseus-mobile blockquote,
  .framework-perseus:not(.perseus-article).perseus-mobile blockquote {
    font-family: inherit;
    font-size: 20px;
    line-height: 1.5;
    color: #626569;
    color: #888d93;
  }
  .bibliotron-article.framework-perseus.perseus-article.perseus-mobile table,
  .framework-perseus:not(.perseus-article).perseus-mobile table {
    font-family: inherit;
    font-size: 20px;
    line-height: 1.5;
    color: #626569;
  }
  .bibliotron-article.framework-perseus.perseus-article.perseus-mobile .perseus-image-caption .paragraph .paragraph,
  .framework-perseus:not(.perseus-article).perseus-mobile .perseus-image-caption .paragraph .paragraph {
    color: #888d93;
    font-size: 17px;
    line-height: 1.4;
    text-align: left;
  }
  .bibliotron-article.framework-perseus.perseus-article.perseus-mobile .perseus-image-caption.has-title .paragraph .paragraph strong:first-child,
  .framework-perseus:not(.perseus-article).perseus-mobile .perseus-image-caption.has-title .paragraph .paragraph strong:first-child {
    color: #3b3e40;
  }
  .bibliotron-article.framework-perseus.perseus-article.perseus-mobile .katex,
  .framework-perseus:not(.perseus-article).perseus-mobile .katex {
    font-size: 23px;
    line-height: 1.3;
    color: #21242c;
  }
  .bibliotron-article.framework-perseus.perseus-article.perseus-mobile .perseus-block-math .katex,
  .framework-perseus:not(.perseus-article).perseus-mobile .perseus-block-math .katex {
    font-size: 30px;
    line-height: 1.3;
  }
  .bibliotron-article.framework-perseus.perseus-article.perseus-mobile .graphie-label .katex,
  .framework-perseus:not(.perseus-article).perseus-mobile .graphie-label .katex {
    font-size: 1.21em;
    line-height: 1.2;
  }
  .bibliotron-article.framework-perseus.perseus-article.perseus-mobile code,
  .framework-perseus:not(.perseus-article).perseus-mobile code {
    font-family: Courier;
    font-size: 23px;
    line-height: 1.3;
    color: #21242c;
  }
  .bibliotron-article.framework-perseus.perseus-article.perseus-mobile pre,
  .framework-perseus:not(.perseus-article).perseus-mobile pre {
    background-color: #f0f1f2;
    border-radius: 4px;
    padding: 16px;
    margin: 0 0px;
  }
  .bibliotron-article.framework-perseus.perseus-article.perseus-mobile blockquote,
  .framework-perseus:not(.perseus-article).perseus-mobile blockquote {
    padding: 0 0 0 20px;
    border-left: 4px solid #d8d8d8;
  }
}
@media (min-width: 1200px) {
  .bibliotron-article.framework-perseus.perseus-article.perseus-mobile .perseus-renderer > .paragraph,
  .framework-perseus:not(.perseus-article).perseus-mobile .perseus-renderer > .paragraph {
    max-width: 688px;
  }
  .bibliotron-article.framework-perseus.perseus-article.perseus-mobile h1,
  .framework-perseus:not(.perseus-article).perseus-mobile h1 {
    font-weight: 700;
    padding-top: 0px;
    font-family: inherit;
    font-size: 35px;
    line-height: 1.1;
    color: #21242c;
  }
  .bibliotron-article.framework-perseus.perseus-article.perseus-mobile h2,
  .framework-perseus:not(.perseus-article).perseus-mobile h2 {
    font-weight: 700;
    padding-top: 32px;
    font-family: inherit;
    font-size: 35px;
    line-height: 1.1;
    color: #3b3e40;
  }
  .bibliotron-article.framework-perseus.perseus-article.perseus-mobile h3,
  .framework-perseus:not(.perseus-article).perseus-mobile h3,
  .bibliotron-article.framework-perseus.perseus-article.perseus-mobile h4,
  .framework-perseus:not(.perseus-article).perseus-mobile h4 {
    font-weight: 700;
    padding-top: 16px;
    font-family: inherit;
    font-size: 30px;
    line-height: 1.1;
    color: #626569;
  }
  .bibliotron-article.framework-perseus.perseus-article.perseus-mobile .default-body-text,
  .framework-perseus:not(.perseus-article).perseus-mobile .default-body-text {
    font-family: inherit;
    font-size: 22px;
    line-height: 1.4;
    color: #626569;
  }
  .bibliotron-article.framework-perseus.perseus-article.perseus-mobile .perseus-renderer > .paragraph,
  .framework-perseus:not(.perseus-article).perseus-mobile .perseus-renderer > .paragraph {
    font-family: inherit;
    font-size: 22px;
    line-height: 1.4;
    color: #626569;
  }
  .bibliotron-article.framework-perseus.perseus-article.perseus-mobile .perseus-renderer > .paragraph .paragraph,
  .framework-perseus:not(.perseus-article).perseus-mobile .perseus-renderer > .paragraph .paragraph {
    font-family: inherit;
    font-size: 22px;
    line-height: 1.4;
    color: #626569;
  }
  .bibliotron-article.framework-perseus.perseus-article.perseus-mobile .perseus-renderer > .paragraph ul:not(.perseus-widget-radio),
  .framework-perseus:not(.perseus-article).perseus-mobile .perseus-renderer > .paragraph ul:not(.perseus-widget-radio) {
    font-family: inherit;
    font-size: 22px;
    line-height: 1.4;
    color: #626569;
  }
  .bibliotron-article.framework-perseus.perseus-article.perseus-mobile .perseus-renderer > .paragraph ol,
  .framework-perseus:not(.perseus-article).perseus-mobile .perseus-renderer > .paragraph ol {
    font-family: inherit;
    font-size: 22px;
    line-height: 1.4;
    color: #626569;
  }
  .bibliotron-article.framework-perseus.perseus-article.perseus-mobile blockquote,
  .framework-perseus:not(.perseus-article).perseus-mobile blockquote {
    font-family: inherit;
    font-size: 22px;
    line-height: 1.4;
    color: #626569;
    color: #888d93;
  }
  .bibliotron-article.framework-perseus.perseus-article.perseus-mobile table,
  .framework-perseus:not(.perseus-article).perseus-mobile table {
    font-family: inherit;
    font-size: 22px;
    line-height: 1.4;
    color: #626569;
  }
  .bibliotron-article.framework-perseus.perseus-article.perseus-mobile .perseus-image-caption .paragraph .paragraph,
  .framework-perseus:not(.perseus-article).perseus-mobile .perseus-image-caption .paragraph .paragraph {
    color: #888d93;
    font-size: 20px;
    line-height: 1.4;
    text-align: left;
  }
  .bibliotron-article.framework-perseus.perseus-article.perseus-mobile .perseus-image-caption.has-title .paragraph .paragraph strong:first-child,
  .framework-perseus:not(.perseus-article).perseus-mobile .perseus-image-caption.has-title .paragraph .paragraph strong:first-child {
    color: #3b3e40;
  }
  .bibliotron-article.framework-perseus.perseus-article.perseus-mobile .katex,
  .framework-perseus:not(.perseus-article).perseus-mobile .katex {
    font-size: 25px;
    line-height: 1.2;
    color: #21242c;
  }
  .bibliotron-article.framework-perseus.perseus-article.perseus-mobile .perseus-block-math .katex,
  .framework-perseus:not(.perseus-article).perseus-mobile .perseus-block-math .katex {
    font-size: 30px;
    line-height: 1.3;
  }
  .bibliotron-article.framework-perseus.perseus-article.perseus-mobile .graphie-label .katex,
  .framework-perseus:not(.perseus-article).perseus-mobile .graphie-label .katex {
    font-size: 1.21em;
    line-height: 1.2;
  }
  .bibliotron-article.framework-perseus.perseus-article.perseus-mobile code,
  .framework-perseus:not(.perseus-article).perseus-mobile code {
    font-family: Courier;
    font-size: 23px;
    line-height: 1.3;
    color: #21242c;
  }
  .bibliotron-article.framework-perseus.perseus-article.perseus-mobile pre,
  .framework-perseus:not(.perseus-article).perseus-mobile pre {
    background-color: #f0f1f2;
    border-radius: 4px;
    padding: 16px;
    margin: 0 0px;
  }
  .bibliotron-article.framework-perseus.perseus-article.perseus-mobile blockquote,
  .framework-perseus:not(.perseus-article).perseus-mobile blockquote {
    padding: 0 0 0 20px;
    border-left: 5px solid #d8d8d8;
  }
}
.bibliotron-article.framework-perseus.perseus-article.perseus-mobile .perseus-widget-container,
.framework-perseus:not(.perseus-article).perseus-mobile .perseus-widget-container {
  font-size: 14px;
  line-height: 19.6px;
}
.bibliotron-article.framework-perseus.perseus-article.perseus-mobile .perseus-widget-container.widget-float-left,
.framework-perseus:not(.perseus-article).perseus-mobile .perseus-widget-container.widget-float-left,
.bibliotron-article.framework-perseus.perseus-article.perseus-mobile .perseus-widget-container.widget-float-right,
.framework-perseus:not(.perseus-article).perseus-mobile .perseus-widget-container.widget-float-right {
  max-width: 50%;
  padding-top: 32px;
  width: 100%;
}
.bibliotron-article.framework-perseus.perseus-article.perseus-mobile .perseus-widget-container.widget-float-left .perseus-image-caption .paragraph .paragraph,
.framework-perseus:not(.perseus-article).perseus-mobile .perseus-widget-container.widget-float-left .perseus-image-caption .paragraph .paragraph,
.bibliotron-article.framework-perseus.perseus-article.perseus-mobile .perseus-widget-container.widget-float-right .perseus-image-caption .paragraph .paragraph,
.framework-perseus:not(.perseus-article).perseus-mobile .perseus-widget-container.widget-float-right .perseus-image-caption .paragraph .paragraph {
  margin-bottom: 0;
}
.bibliotron-article.framework-perseus.perseus-article.perseus-mobile .perseus-widget-container.widget-float-left,
.framework-perseus:not(.perseus-article).perseus-mobile .perseus-widget-container.widget-float-left {
  float: left;
  padding-right: 32px;
}
.bibliotron-article.framework-perseus.perseus-article.perseus-mobile .perseus-widget-container.widget-float-right,
.framework-perseus:not(.perseus-article).perseus-mobile .perseus-widget-container.widget-float-right {
  float: right;
  padding-left: 32px;
}
.bibliotron-article.framework-perseus.perseus-article.perseus-mobile .MathJax .math,
.framework-perseus:not(.perseus-article).perseus-mobile .MathJax .math {
  color: inherit;
}
.bibliotron-article.framework-perseus.perseus-article.perseus-mobile .perseus-image-widget,
.framework-perseus:not(.perseus-article).perseus-mobile .perseus-image-widget {
  text-align: center;
}
.bibliotron-article.framework-perseus.perseus-article.perseus-mobile .perseus-block-math,
.framework-perseus:not(.perseus-article).perseus-mobile .perseus-block-math {
  padding-top: 16px;
  padding-bottom: 16px;
}
.bibliotron-article.framework-perseus.perseus-article.perseus-mobile .paragraph.perseus-paragraph-full-width,
.framework-perseus:not(.perseus-article).perseus-mobile .paragraph.perseus-paragraph-full-width {
  margin-left: 0;
  margin-right: 0;
  max-width: none;
}
.bibliotron-article.framework-perseus.perseus-article.perseus-mobile .paragraph.perseus-paragraph-full-width > .paragraph,
.framework-perseus:not(.perseus-article).perseus-mobile .paragraph.perseus-paragraph-full-width > .paragraph {
  margin: 0;
  max-width: none;
}
.bibliotron-article.framework-perseus.perseus-article.perseus-mobile .unresponsive-svg-image,
.framework-perseus:not(.perseus-article).perseus-mobile .unresponsive-svg-image,
.bibliotron-article.framework-perseus.perseus-article.perseus-mobile .svg-image,
.framework-perseus:not(.perseus-article).perseus-mobile .svg-image {
  font-size: 14px;
  line-height: 19.6px;
}
.bibliotron-article.framework-perseus.perseus-article.perseus-mobile .perseus-renderer > .paragraph .perseus-formats-tooltip,
.framework-perseus:not(.perseus-article).perseus-mobile .perseus-renderer > .paragraph .perseus-formats-tooltip {
  padding: 8px 12px;
}
.bibliotron-article.framework-perseus.perseus-article.perseus-mobile .perseus-renderer > .paragraph .perseus-formats-tooltip .paragraph,
.framework-perseus:not(.perseus-article).perseus-mobile .perseus-renderer > .paragraph .perseus-formats-tooltip .paragraph {
  margin-bottom: 0;
}
.bibliotron-article.framework-perseus.perseus-article.perseus-mobile .perseus-renderer > .paragraph .perseus-formats-tooltip .paragraph ul:not(.perseus-widget-radio),
.framework-perseus:not(.perseus-article).perseus-mobile .perseus-renderer > .paragraph .perseus-formats-tooltip .paragraph ul:not(.perseus-widget-radio) {
  font-size: 15px;
  line-height: 1.5;
  margin: 0;
}
/* Derived from the MIT-licensed zoom.js:
   https://github.com/fat/zoom.js/blob/fd4f3e43153da7596da0bade198e99f98b47791e/
*/
.zoomable {
  cursor: pointer;
  cursor: -webkit-zoom-in;
  cursor: -moz-zoom-in;
}
.zoom-img {
  background-color: white;
  position: absolute;
  z-index: 9001;
}
img.zoom-img {
  cursor: pointer;
  cursor: -webkit-zoom-out;
  cursor: -moz-zoom-out;
}
.zoom-transition {
  -webkit-transition: transform 300ms ease;
  -ms-transition: transform 300ms ease;
  transition: transform 300ms ease;
}
.zoom-overlay {
  z-index: 9000;
  position: fixed;
  top: 0;
  left: 0;
  right: 0;
  bottom: 0;
  overflow: scroll;
}
.zoom-overlay-open,
.zoom-overlay-transitioning {
  cursor: default;
}
.zoom-overlay-open {
  height: 100%;
  max-height: 100%;
  overflow: hidden;
}
.zoom-backdrop {
  z-index: 8999;
  position: fixed;
  top: 0;
  left: 0;
  right: 0;
  bottom: 0;
  background: white;
  opacity: 0;
  -webkit-transition: opacity 300ms;
  -ms-transition: opacity 300ms;
  transition: opacity 300ms;
}
.zoom-overlay-open > .zoom-backdrop {
  opacity: 0.9;
}
#perseus {
  position: relative;
}
.framework-perseus.perseus-mobile {
  margin-top: 48px;
}
.no-select {
  -moz-user-select: -moz-none;
  -khtml-user-select: none;
  -webkit-user-select: none;
  -o-user-select: none;
  user-select: none;
}
.blank-background {
  background-color: #FDFDFD;
}
#answer_area .blank-background {
  background-color: transparent;
}
.above-scratchpad {
  position: relative;
  z-index: 2;
}
.graphie.above-scratchpad,
.graphie-container.above-scratchpad {
  background-color: #FDFDFD;
}
.perseus-mobile .graphie-container.above-scratchpad {
  background: #ffffff;
}
.graphie {
  -moz-user-select: -moz-none;
  -khtml-user-select: none;
  -webkit-user-select: none;
  -o-user-select: none;
  user-select: none;
}
.perseus-interactive,
.perseus-interactive.above-scratchpad {
  position: relative;
  z-index: 3;
}
#answercontent input[type=text].perseus-input-size-normal,
#answercontent input[type=number].perseus-input-size-normal,
.framework-perseus input[type=text].perseus-input-size-normal,
.framework-perseus input[type=number].perseus-input-size-normal {
  border: 1px solid #ccc;
  width: 80px;
}
#answercontent input[type=text].perseus-input-size-small,
#answercontent input[type=number].perseus-input-size-small,
.framework-perseus input[type=text].perseus-input-size-small,
.framework-perseus input[type=number].perseus-input-size-small {
  border: 1px solid #ccc;
  width: 40px;
}
.framework-perseus #problemarea input,
.framework-perseus #problemarea button {
  position: relative;
  z-index: 3;
}
.framework-perseus div.paragraph {
  font-size: 14px;
  line-height: 19.6px;
  margin: 22px 0px;
}
.framework-perseus div.instructions {
  display: block;
  font-style: italic;
  font-weight: bold;
}
.framework-perseus .perseus-renderer > .paragraph > ul:not(.perseus-widget-radio) {
  margin: -11px 0px 22px 0px;
}
.framework-perseus .paragraph ul:not(.perseus-widget-radio) {
  font-size: 14px;
  line-height: 19.6px;
  padding-left: 35px;
}
.framework-perseus .paragraph ul:not(.perseus-widget-radio) li {
  list-style-type: disc;
}
.framework-perseus .paragraph ol {
  list-style: decimal;
  padding-left: 2em;
}
.framework-perseus blockquote {
  padding: 0 2.5em;
}
.framework-perseus .zoomable {
  -webkit-tap-highlight-color: rgba(0, 0, 0, 0);
  -webkit-touch-callout: none;
}
.framework-perseus sup:not(.mq-non-leaf) {
  font-size: smaller;
  vertical-align: super;
  line-height: 0;
}
.framework-perseus .range-input {
  border: 1px solid #ccc;
  border-radius: 5px;
  display: inline-block;
  padding: 0px 5px;
}
.framework-perseus .range-input > input {
  border: 0;
  display: inline;
  text-align: center;
  width: 30px;
}
.framework-perseus .range-input > span {
  color: #999;
  font-size: 14px;
}
.framework-perseus .number-input {
  border: 1px solid #ccc;
  border-radius: 5px;
  margin: 0;
  padding: 5px 0;
  text-align: center;
  width: 40px;
}
.framework-perseus .number-input.invalid-input {
  background-color: #ffbaba;
  outline-color: red;
}
.framework-perseus .number-input.mini {
  width: 40px;
}
.framework-perseus .number-input.small {
  width: 60px;
}
.framework-perseus .number-input.normal {
  width: 80px;
}
.framework-perseus .math-output {
  display: inline-block;
  min-width: 80px;
  min-height: 36px;
  border-radius: 5px;
  padding: 0;
  margin-top: 4px;
  margin-bottom: 4px;
  background: white;
  border: 1px solid #a4a4a4;
}
.framework-perseus .graph-settings .graph-settings-axis-label {
  border: 1px solid #ccc;
  border-radius: 5px;
  display: inline-block;
  padding: 5px 5px;
  width: 70px;
  float: right;
  margin: 0 5px;
}
.framework-perseus .graph-settings .graph-settings-background-url {
  width: 250px;
}
.framework-perseus .graphie-container {
  position: relative;
}
.framework-perseus .graph-settings,
.framework-perseus .image-settings,
.framework-perseus .misc-settings {
  padding-bottom: 5px;
}
.framework-perseus .misc-settings,
.framework-perseus .type-settings {
  border-top: 1px solid black;
  padding-top: 5px;
}
.framework-perseus .svg-image {
  display: inline-block;
}
.framework-perseus .unresponsive-svg-image {
  display: inline-block;
  position: relative;
}
.framework-perseus .unresponsive-svg-image > .graphie-container {
  position: absolute;
  top: 0;
  left: 0;
}
.framework-perseus .fixed-to-responsive {
  position: relative;
  width: 100%;
}
.framework-perseus .fixed-to-responsive > :not(:first-child) {
  position: absolute;
  top: 0;
  left: 0;
  width: 100%;
  height: 100%;
}
/* Legacy table styles. Remove when XOM is rolled out (see below for
   updated XOM styles). */
.framework-perseus:not(.perseus-mobile) table {
  font-size: 14px;
  line-height: 19.6px;
  min-width: 480px;
}
.framework-perseus:not(.perseus-mobile) table th,
.framework-perseus:not(.perseus-mobile) table td {
  padding: 5px 10px;
  text-align: left;
}
.framework-perseus:not(.perseus-mobile) table th[align=center],
.framework-perseus:not(.perseus-mobile) table td[align=center] {
  text-align: center;
}
.framework-perseus:not(.perseus-mobile) table th[align=right],
.framework-perseus:not(.perseus-mobile) table td[align=right] {
  text-align: right;
}
.framework-perseus:not(.perseus-mobile) table th {
  border-bottom: 2px solid #ccc;
  font-weight: bold;
  padding-bottom: 2px;
}
.framework-perseus:not(.perseus-mobile) table tr:nth-child(odd) td {
  background-color: #ededed;
}
.framework-perseus:not(.perseus-mobile) .perseus-titled-table {
  display: inline-block;
}
.framework-perseus:not(.perseus-mobile) .perseus-titled-table table {
  margin-left: auto;
  margin-right: auto;
}
.framework-perseus:not(.perseus-mobile) .perseus-table-title {
  text-align: center;
  font-size: larger;
}
.framework-perseus:not(.perseus-mobile) table.non-markdown tr:nth-child(odd) td {
  background-color: transparent;
}
.framework-perseus:not(.perseus-mobile) table.non-markdown th,
.framework-perseus:not(.perseus-mobile) table.non-markdown td {
  border-width: 0;
}
/* New XOM styles for tables. */
.framework-perseus.perseus-mobile {
  /* There are three kinds of tables:
       1) normal "tables" - emitted by markdown (src/perseus-markdown.jsx)
       2) "titled tables" - emitted by markdown as well (these are just
          tables with a title, and encased in one more element)
       3) "table widget" - where a user is expected to enter answers in a
          table form (src/widgets/table.jsx).
      Moreover, there the Categorizer widget uses <table> tags, so these
      stylings will apply there as well.  */
}
.framework-perseus.perseus-mobile table {
  border-collapse: collapse;
  margin: 0 auto;
}
.framework-perseus.perseus-mobile table tbody > tr {
  border: 1px solid #e5e5e5;
}
.framework-perseus.perseus-mobile table th,
.framework-perseus.perseus-mobile table td {
  padding: 16px;
  text-align: left;
}
.framework-perseus.perseus-mobile table th[align=center],
.framework-perseus.perseus-mobile table td[align=center] {
  text-align: center;
}
.framework-perseus.perseus-mobile table th[align=right],
.framework-perseus.perseus-mobile table td[align=right] {
  text-align: right;
}
.framework-perseus.perseus-mobile table td {
  background: #fff;
}
.framework-perseus.perseus-mobile table th {
  font-weight: bold;
}
@media (max-width: 767px) {
  .framework-perseus.perseus-mobile table {
    width: 100%;
    min-width: 480px;
  }
  .framework-perseus.perseus-mobile table tbody > tr {
    border-left: 0;
    border-right: 0;
  }
}
.framework-perseus.perseus-mobile .perseus-titled-table {
  display: inline-block;
}
.framework-perseus.perseus-mobile .perseus-table-title {
  text-align: center;
  font-size: larger;
}
/* Widget CSS */
.perseus-graph-padding {
  padding: 25px 25px 0 0;
}
.categorizer-container {
  margin-top: 20px;
}
.categorizer-container div.paragraph {
  margin: 10px 0px;
}
.categorizer-container .category {
  text-align: center;
}
.categorizer-container table {
  min-width: 0;
}
.categorizer-container label {
  position: relative;
  z-index: 2;
}
body.mobile .categorizer-container td.category input[type="radio"]:checked + span:before {
  color: #1c758a;
}
body.mobile .categorizer-container td.category input[type="radio"] + span:active:before {
  color: #666;
  content: "\f111";
}
.perseus-widget-dropdown {
  position: relative;
}
.perseus-widget-dropdown.perseus-fancy-dropdown {
  position: static;
}
.perseus-widget-dropdown .fancy-select {
  position: relative;
  z-index: 3;
  border: 3px solid #358fa4;
  border-radius: 40px;
  color: #358fa4;
  font: 700 23pt avenir, sans-serif;
  padding: 0 60px 0 35px;
  min-width: 40px;
  min-height: 40px;
  cursor: pointer;
  white-space: nowrap;
  user-select: none;
  -webkit-user-select: none;
}
.perseus-widget-dropdown .fancy-select:before {
  font-size: 0;
  visibility: hidden;
  content: "_";
}
.perseus-widget-dropdown .fancy-select > .placeholder {
  opacity: 0.5;
}
.perseus-widget-dropdown .fancy-select.active {
  opacity: 0.5;
}
.perseus-widget-dropdown .fancy-select:after {
  color: #358fa4;
  content: "\f0dd";
  font: 24pt "FontAwesome";
  position: absolute;
  top: 0px;
  right: 17px;
}
.perseus-widget-dropdown .fancy-select-options-wrapper {
  position: relative;
  z-index: 4;
}
.perseus-widget-dropdown .fancy-select-options {
  color: #358fa4 !important;
  position: absolute;
  min-width: 100%;
}
.perseus-widget-dropdown .fancy-option {
  cursor: pointer;
  padding: 3px 20px 3px 38px !important;
  font-size: 17pt;
  line-height: 22pt;
  background: rgba(255, 255, 255, 0.95);
  border: 3px solid #358fa4;
  display: block;
  border-radius: 20px;
  min-width: 40px;
  min-height: 30px;
  margin-top: -70px;
}
.perseus-widget-dropdown .fancy-option:before {
  content: "";
  width: 16px;
  height: 16px;
  position: absolute;
  border: 3px solid #358fa4;
  margin-top: 4px;
  margin-left: -30px;
  border-radius: 25px;
}
.perseus-widget-dropdown .fancy-option.selected:before {
  background: #358fa4;
}
body.mobile .perseus-widget-dropdown .fancy-option:active {
  background: #358fa4;
  color: white;
}
body.mobile .perseus-widget-dropdown .fancy-option:active:before {
  background: white;
}
.perseus-widget-expression {
  position: relative;
}
.perseus-widget-expression > span,
.perseus-widget-expression .error-tooltip {
  display: inline-block;
  vertical-align: middle;
}
.perseus-widget-expression .error-tooltip {
  position: absolute;
  right: 6px;
  top: -2px;
}
.perseus-widget-expression .error-icon {
  color: #fcc335;
  cursor: pointer;
  font-size: 20px;
  position: relative;
  z-index: 3;
}
.perseus-widget-expression .error-text {
  background-color: #fff;
  padding: 5px;
  width: 210px;
}
.perseus-widget-expression.show-error-tooltip .perseus-math-input.mq-editable-field.mq-math-mode > .mq-root-block {
  padding-right: 25px;
}
.perseus-widget-expression .perseus-formats-tooltip {
  width: 190px;
}
#answer_area .perseus-widget-expression .perseus-math-input.mq-editable-field.mq-math-mode {
  min-width: 130px;
}
#answer_area .perseus-widget-expression .error-tooltip .error-text-container {
  left: -125px !important;
  top: -17px !important;
}
#answer_area .perseus-widget-expression .error-tooltip .error-text {
  font-size: 12px;
  width: 90px;
}
#answer_area .perseus-widget-expression .error-tooltip .tooltipContainer > div:first-child {
  visibility: hidden !important;
}
.perseus-widget-expression-old,
.perseus-widget-expression-old > .output,
.perseus-widget-expression-old > .output > .tex,
.perseus-widget-expression-old > .output > .placeholder {
  display: block;
}
.perseus-widget-expression-old input,
#answer_area .perseus-widget-expression-old input {
  direction: ltr;
  border: 1px solid #a4a4a4;
  border-radius: 5px;
  box-sizing: border-box;
  font-size: 14px;
  margin-bottom: 5px;
  max-width: 240px;
  padding: 6px;
  width: 100%;
}
.perseus-widget-expression-old > .output {
  background: #f2f2f2;
  border-radius: 5px;
  padding: 10px;
  margin: 10px 0;
}
#answer_area .perseus-widget-expression-old > .output {
  background: #f7f7f7;
}
.perseus-widget-expression-old > .output > .tex {
  overflow-x: auto;
  padding: 5px;
}
.perseus-widget-expression-old > .output > .placeholder {
  position: relative;
  height: 40px;
  overflow-y: hidden;
}
.perseus-widget-expression-old > .output > .placeholder > .error {
  -webkit-border-radius: 10px;
  -moz-border-radius: 10px;
  border-radius: 10px;
  background: #f7f7f7;
  border: 1px solid #ddd;
  box-shadow: 2px 2px 5px rgba(0, 0, 0, 0.5);
  color: #000;
  display: none;
  font-weight: normal;
  min-height: 22px;
  width: 168px;
  position: absolute;
  top: 0px;
  left: 40px;
  margin: auto;
}
.perseus-widget-expression-old > .output > .placeholder > .error > .buddy {
  background-image: url(/images/perseus/error-buddy.png);
  background-size: 100%;
  height: 36px;
  width: 40px;
  position: absolute;
  top: -3px;
  left: -42px;
}
.perseus-widget-expression-old > .output > .placeholder > .error > .message {
  font: 12px "Proxima Nova", sans-serif;
  line-height: 1.4em;
  margin: 0px 4px;
}
.perseus-widget-grapher {
  padding: 25px 25px 0 0;
}
.perseus-widget-grapher > .graphie-container {
  position: relative;
}
.perseus-widget-grapher > .graphie-container > img,
.perseus-widget-grapher > .graphie-container .svg-image {
  position: absolute;
}
.framework-perseus .perseus-graded-group {
  position: relative;
  width: 100%;
  margin-left: 3px;
  padding-left: 5px;
}
.framework-perseus .perseus-graded-group.answer-correct {
  border-left: 3px solid #76a005;
  margin-left: 0;
}
.framework-perseus .perseus-graded-group.answer-incorrect {
  border-left: 3px solid #ff8787;
  margin-left: 0;
}
.framework-perseus .perseus-graded-group .group-icon {
  font-size: 14px;
  position: absolute;
  top: 50%;
  top: calc(50% - 7px);
  left: -19px;
  text-align: center;
  width: 16px;
}
.framework-perseus .perseus-group {
  position: relative;
  width: 100%;
}
.framework-perseus .perseus-group .group-icon {
  font-size: 14px;
  position: absolute;
  top: 50%;
  top: calc(50% - 7px);
  margin-left: -20px;
}
.perseus-image-widget .perseus-image-title {
  text-align: center;
}
.perseus-image-editor .label-settings td {
  padding: 5px 4px;
  text-align: center;
}
.perseus-image-editor .label-settings tr:nth-child(odd) td {
  background-color: transparent;
}
.perseus-image-editor .label-settings th,
.perseus-image-editor .label-settings td {
  border-width: 0;
}
.perseus-image-editor .image-settings,
.perseus-image-editor .graph-settings {
  margin-top: 5px;
}
.perseus-widget-interactive-graph {
  padding: 25px 25px 0 0;
}
.perseus-widget-interactive-graph > .graphie-container {
  position: relative;
}
.perseus-widget-interactive-graph > .graphie-container > img,
.perseus-widget-interactive-graph > .graphie-container > .unresponsive-svg-image {
  position: absolute;
  bottom: 0;
  left: 0;
}
.perseus-mobile .tooltip.visible {
  z-index: 2;
}
.perseus-mobile .tooltip.visible .tooltip-content:before {
  border: solid;
  border-color: white transparent;
  border-width: 10px 10px 0 10px;
  bottom: -10px;
  content: "";
  left: 50%;
  transform: translateX(-50%);
  position: absolute;
  z-index: 2;
}
.perseus-mobile .tooltip .tooltip-content {
  display: none;
}
.perseus-mobile .tooltip.visible .tooltip-content {
  display: inline-block;
  background-color: #ffffff;
  border-radius: 5px;
  bottom: 50px;
  left: 50%;
  transform: translateX(-50%);
  padding: 5px;
  position: absolute;
  white-space: nowrap;
  min-width: 30px;
  text-align: center;
}
.perseus-mobile .tooltip.visible .tooltip-content .katex {
  color: #71b307 !important;
}
.perseus-mobile .graphie-label .katex {
  color: inherit !important;
}
.perseus-widget-matcher .column {
  float: left;
  max-width: 50%;
}
.perseus-widget-matcher .column:first-child .column-label,
.perseus-widget-matcher .column:first-child .perseus-sortable {
  padding-right: 5px;
}
.perseus-widget-matcher .column + .column .column-label,
.perseus-widget-matcher .column + .column .perseus-sortable {
  border-left: 1px solid #444444;
  padding-left: 5px;
}
.perseus-widget-matcher .column-label {
  border-bottom: 1px solid #444444;
  padding-bottom: 5px;
  text-align: center;
}
.perseus-widget-matcher .column-label div.paragraph {
  margin: 0;
}
.perseus-widget-matcher .perseus-sortable {
  padding-top: 5px;
}
.perseus-matrix .matrix-prefix,
.perseus-matrix .matrix-suffix {
  display: inline-block;
  height: 30px;
  line-height: 30px;
  margin: 10px 5px 0 10px;
  vertical-align: top;
}
.perseus-matrix .matrix-suffix {
  margin: 10px 10px 0 5px;
}
.perseus-matrix div.paragraph {
  margin: 0;
}
.perseus-matrix .matrix-input {
  background: #e2e2e2;
  display: inline-block;
  margin: 5px;
  padding: 3px;
  position: relative;
  width: auto;
}
.perseus-matrix .matrix-row {
  white-space: nowrap;
}
.perseus-matrix .matrix-bracket {
  border-color: #666666;
  border-style: solid;
  border-bottom-width: 2px;
  border-top-width: 2px;
  margin-top: -2px;
  position: absolute;
  width: 6px;
}
.perseus-matrix .matrix-bracket.bracket-left {
  border-color: #666666;
  border-left-width: 2px;
  left: 3px;
}
.perseus-matrix .matrix-bracket.bracket-right {
  border-color: #666666;
  border-right-width: 2px;
  margin-left: -3px;
}
.perseus-matrix input,
.perseus-matrix .number-input {
  border: none;
  border-radius: 0;
  box-sizing: border-box;
  height: 30px;
  margin: 3px;
  padding: 0;
  text-align: center;
}
.perseus-matrix input.outside,
.perseus-matrix .number-input.outside {
  background: #f3f3f3;
}
.perseus-matrix input:focus,
.perseus-matrix .number-input:focus {
  border: none;
  outline: none;
}
.static-mode.perseus-matrix input,
.static-mode.perseus-matrix .number-input {
  background: #f5f5f5;
}
.perseus-matrix.the-matrix .matrix-bracket,
.perseus-matrix.the-matrix .matrix-left,
.perseus-matrix.the-matrix .matrix-right {
  border-color: #29F139;
}
.perseus-matrix.the-matrix .matrix-input {
  background: #222;
}
.perseus-matrix.the-matrix input,
.perseus-matrix.the-matrix .number-input {
  background: #666;
  color: #29F139;
  font-weight: bold;
}
.perseus-matrix.the-matrix input.outside,
.perseus-matrix.the-matrix .number-input.outside {
  background: #444;
}
body.mobile .perseus-matrix .matrix-input {
  display: table;
}
body.mobile .perseus-matrix .matrix-row {
  display: table-row;
}
body.mobile .perseus-matrix .matrix-input-field {
  display: table-cell;
}
body.mobile .perseus-matrix .math-output {
  margin: 4px 4px 2px 4px;
  max-height: 36px;
  max-width: 80px;
  overflow: hidden;
}
.perseus-matrix-editor .perseus-single-editor {
  width: 338px;
}
.perseus-widget-measurer {
  position: relative;
}
.perseus-widget-measurer img {
  position: absolute;
}
.perseus-widget-measurer-url {
  width: 70%;
}
.orderer {
  position: relative;
  min-width: 480px;
}
.orderer.layout-horizontal .draggable-box {
  margin-left: 0;
  margin-top: 30px;
  padding: 13px;
}
.orderer .card {
  padding: 0 10px;
  cursor: pointer;
  position: relative;
  user-select: none;
  width: auto;
  display: flex;
  flex-direction: column;
  justify-content: center;
}
.orderer.height-normal.layout-horizontal .card {
  height: 65px;
}
.orderer.height-normal.layout-vertical .card {
  padding: 5px;
}
.orderer.height-auto .card {
  padding: 0;
}
.orderer.height-auto.layout-horizontal .drag-hint {
  min-height: 65px;
  min-width: 22px;
}
.orderer.layout-horizontal .bank {
  padding: 0;
  margin: 0px 13px;
}
.orderer div.paragraph {
  margin: 0;
}
.orderer .card-wrap {
  position: relative;
  z-index: 3;
  width: auto;
}
.orderer.layout-horizontal .card-wrap {
  float: left;
}
.orderer.layout-horizontal .card-wrap:not(:first-child) {
  margin-left: 8px;
}
.orderer.layout-vertical .card-wrap {
  float: none;
  text-align: center;
}
.orderer.layout-vertical .card-wrap:not(:first-child) {
  margin-top: 8px;
}
.orderer.layout-vertical .bank,
.orderer.layout-vertical .draggable-box {
  box-sizing: border-box;
  -moz-box-sizing: border-box;
  float: left;
  max-width: 50%;
}
.orderer.layout-vertical .bank {
  padding: 10px 0 0 0;
  margin: 0;
}
.orderer.layout-vertical .draggable-box {
  margin-left: 20px;
  margin-top: 0;
  padding: 10px;
  min-height: 170px;
}
.orderer.layout-vertical .draggable-box .drag-hint {
  box-sizing: border-box;
  min-width: 140px;
  min-height: 34px;
}
.orderer.layout-vertical .draggable-box .placeholder {
  box-sizing: border-box;
}
.perseus-widget-passage-container .perseus-widget-passage {
  line-height: 22px;
  margin: 22px 0 22px 45px;
  position: relative;
  width: 420px;
}
.perseus-widget-passage-container .perseus-widget-passage div.paragraph {
  font-family: Times, "Times New Roman", serif;
}
.perseus-widget-passage-container .katex {
  line-height: 20px;
}
.perseus-widget-passage-container .passage-title div.paragraph {
  font-size: 17px;
  font-weight: 700;
  margin: 0 0 10px;
}
.perseus-widget-passage-container .passage-text div.paragraph {
  font-size: 17px;
  line-height: 22px;
  margin: 0;
  text-indent: 20px;
}
.perseus-widget-passage-container .passage-text div.paragraph span {
  text-indent: 0;
}
.perseus-widget-passage-container .footnotes {
  margin-top: 22px;
}
.perseus-widget-passage-container .footnotes div.paragraph {
  font-size: 14px;
  margin: 0;
}
.perseus-widget-passage-container .perseus-highlight {
  background-color: #FFFABE;
}
.perseus-widget-passage-container .perseus-review-highlight {
  background-color: #EEE7B2;
}
.perseus-widget-passage-container .perseus-passage-square-label,
.perseus-widget-passage-container .perseus-passage-circle-label,
.perseus-widget-passage-container .perseus-passage-bracket-label {
  font-family: Times, "Times New Roman", serif;
  font-size: 17px;
}
.perseus-widget-passage-container .line-numbers {
  font-size: 12px;
  font-style: italic;
  font-weight: 600;
  left: -40px;
  position: absolute;
  text-align: right;
  width: 25px;
}
.perseus-widget-passage-container .line-numbers span {
  display: block;
  line-height: 22px;
  position: relative;
  top: 2px;
  visibility: hidden;
}
.perseus-widget-passage-container .line-numbers span:nth-of-type(5n),
.perseus-widget-passage-container .line-numbers .line-marker {
  visibility: visible;
}
.perseus-widget-passage-editor .perseus-single-editor {
  font-family: Times, "Times New Roman", serif;
  margin-left: -11px;
}
.perseus-widget-passage-editor .perseus-textarea-pair textarea {
  font-size: 13px;
  line-height: 17px;
}
body.sat-section .perseus-widget-passage {
  margin-top: 0;
}
.perseus-widget-plotter svg,
.perseus-widget-plotter vml {
  position: absolute;
}
.perseus-widget-plotter span.rotate {
  -moz-transform: rotate(-90deg);
  -o-transform: rotate(-90deg);
  -webkit-transform: rotate(-90deg);
  transform: rotate(-90deg);
  -ms-filter: "progid:DXImageTransform.Microsoft.BasicImage(rotation=3)";
}
.set-from-scale-box {
  border: 2px solid #EEEEEE;
  border-radius: 3px;
  padding: 3px;
}
.categories-title {
  font-size: 14px;
}
.perseus-mobile .perseus-widget-plotter {
  border: solid 0.5px #babec2;
  border-radius: 4px;
}
.perseus-mobile .perseus-widget-plotter .graphie-label .katex {
  color: #626569;
}
.perseus-widget-radio div,
.perseus-widget-radio div > p {
  /* TODO(alpert): Find a better way of doing inline renderers */
  display: inline;
}
.perseus-widget-radio .svg-image div {
  display: block;
}
.perseus-widget-radio li div.instructions {
  margin-bottom: 5px;
}
.perseus-widget-radio li .value {
  display: block;
  margin-left: 18px;
  min-height: 22px;
}
.perseus-widget-radio li img,
.perseus-widget-radio li table {
  display: inline-block;
  vertical-align: middle;
}
.perseus-widget-radio li table {
  border: 1px solid #ccc;
}
.reaction {
  display: table-row;
}
.reaction-aligned {
  display: table-cell;
  vertical-align: middle;
}
.molecule-container {
  display: table-cell;
  vertical-align: middle;
  margin: 20px;
}
.molecule-canvas {
  display: table-cell;
  vertical-align: middle;
}
.arrow-container {
  display: table-cell;
  vertical-align: middle;
}
.above-text {
  font-size: 0.8em;
  margin-bottom: -1em;
  min-height: 1.8em;
  text-align: center;
}
.below-text {
  font-size: 0.8em;
  margin-top: -1.6em;
  min-height: 1.8em;
  text-align: center;
}
.framework-perseus .perseus-sequence {
  width: 100%;
}
.draggy-boxy-thing .draggable-box,
.draggy-boxy-thing .cards-area {
  background: #eee;
  border: 1px solid #ccc;
  border-bottom: 1px solid #aaa;
  box-shadow: 0 1px 2px #ccc;
  -moz-box-shadow: 0 1px 2px #ccc;
  -webkit-box-shadow: 0 1px 2px #ccc;
}
.draggy-boxy-thing .cards-area {
  position: relative;
  z-index: 2;
}
.draggy-boxy-thing .card {
  position: relative;
  z-index: 3;
  background-color: #fff;
  border: 1px solid #b9b9b9;
  border-bottom-color: #939393;
  border-radius: 4px;
  -moz-border-radius: 4px;
  -webkit-border-radius: 4px;
  -webkit-user-select: none;
  -khtml-user-select: none;
  -moz-user-select: none;
  -o-user-select: none;
  cursor: pointer;
}
.draggy-boxy-thing .card.placeholder {
  background: #ddd;
  border: 1px solid #ccc;
}
.draggy-boxy-thing .card.drag-hint {
  background: none;
  border: 1px dashed #aaa;
  cursor: auto;
}
.draggy-boxy-thing .card.drag-hint:hover {
  border-color: #aaa;
  box-shadow: none;
}
.draggy-boxy-thing .card.dragging {
  background-color: #ffedcd;
  opacity: 0.8;
  filter: opacity(0.8);
}
.draggy-boxy-thing .card.stack {
  z-index: auto;
}
.draggy-boxy-thing .card.stack:after {
  content: " ";
  background-color: #fff;
  border: 1px solid #b9b9b9;
  border-bottom-color: #939393;
  border-radius: 4px;
  -moz-border-radius: 4px;
  -webkit-border-radius: 4px;
  height: 100%;
  width: 100%;
  z-index: -1;
  top: 1px;
  left: 1px;
  position: absolute;
}
.draggy-boxy-thing .card:hover {
  border-color: #ffa500;
  box-shadow: 0 0 4px #c78100;
  -moz-box-shadow: 0 0 4px #c78100;
  -ms-box-shadow: 0 0 4px #c78100;
  -o-box-shadow: 0 0 4px #c78100;
  -webkit-box-shadow: 0 0 4px #c78100;
}
.perseus-sortable {
  position: relative;
  z-index: 3;
  box-sizing: border-box;
  -moz-box-sizing: border-box;
  float: left;
  padding: 0 !important;
}
.perseus-sortable .perseus-sortable-card {
  background-color: #fff;
  border: 1px solid #ddd;
  border-radius: 4px;
  -moz-border-radius: 4px;
  -webkit-border-radius: 4px;
  box-sizing: border-box;
  -moz-box-sizing: border-box;
  cursor: pointer;
  min-width: 25px;
  min-height: 44px;
  padding: 10px;
  list-style-type: none !important;
  -webkit-user-select: none;
  -khtml-user-select: none;
  -moz-user-select: none;
  -o-user-select: none;
}
.perseus-sortable .perseus-sortable-placeholder {
  background: #ddd;
  border: 1px solid #ccc;
}
.perseus-sortable .perseus-sortable-draggable {
  font-size: 0;
  text-align: center;
}
.perseus-sortable .perseus-sortable-draggable:before {
  content: "";
  display: inline-block;
  height: 100%;
  vertical-align: middle;
}
.perseus-sortable .perseus-sortable-draggable > div {
  display: inline-block;
  font-size: 14px;
  max-width: 100%;
  vertical-align: middle;
}
.perseus-sortable .perseus-sortable-draggable div.paragraph {
  margin: 0;
}
.perseus-sortable .perseus-sortable-draggable.perseus-sortable-static {
  cursor: pointer;
}
.perseus-sortable .perseus-sortable-draggable.perseus-sortable-static:hover {
  border-color: #ffa500;
  box-shadow: 0 0 4px #c78100;
  -moz-box-shadow: 0 0 4px #c78100;
  -ms-box-shadow: 0 0 4px #c78100;
  -o-box-shadow: 0 0 4px #c78100;
  -webkit-box-shadow: 0 0 4px #c78100;
}
.perseus-sortable .perseus-sortable-draggable.perseus-sortable-dragging {
  background-color: #ffedcd;
  filter: opacity(0.8);
  opacity: 0.8;
}
.perseus-sortable .perseus-sortable-draggable.perseus-sortable-disabled {
  background-color: inherit;
  border: 1px solid transparent;
  cursor: default;
}
.perseus-sortable.layout-horizontal .perseus-sortable-card {
  float: left;
}
.perseus-sortable.layout-horizontal .perseus-sortable-dragging {
  cursor: ew-resize;
}
.perseus-sortable.layout-vertical,
.perseus-sortable.layout-vertical .perseus-sortable-card {
  max-width: 100%;
}
.perseus-sortable.layout-vertical .perseus-sortable-dragging {
  cursor: ns-resize;
}
.perseus-sortable.unpadded .perseus-sortable-card {
  padding: 0;
}
.perseus-sortable.unpadded .perseus-sortable-card img {
  vertical-align: bottom;
}
.framework-perseus table.perseus-widget-table-of-values.non-markdown {
  text-align: left;
  margin: 20px auto;
  border-collapse: collapse;
}
.framework-perseus table.perseus-widget-table-of-values.non-markdown tr {
  height: 23px;
}
.framework-perseus table.perseus-widget-table-of-values.non-markdown th,
.framework-perseus table.perseus-widget-table-of-values.non-markdown td {
  border: 2px solid black;
  border-width: 0 2px;
}
.framework-perseus table.perseus-widget-table-of-values.non-markdown th:first-child,
.framework-perseus table.perseus-widget-table-of-values.non-markdown td:first-child {
  border-left: 0;
}
.framework-perseus table.perseus-widget-table-of-values.non-markdown th:last-child,
.framework-perseus table.perseus-widget-table-of-values.non-markdown td:last-child {
  border-right: 0;
}
.framework-perseus table.perseus-widget-table-of-values.non-markdown th {
  font-weight: normal;
  padding: 5px;
  width: 80px;
  text-align: left;
  border-bottom: 2px solid black;
}
.framework-perseus table.perseus-widget-table-of-values.non-markdown th .paragraph {
  margin: 0;
}
.framework-perseus table.perseus-widget-table-of-values.non-markdown td {
  padding: 0px 5px;
  text-align: right;
}
.framework-perseus table.perseus-widget-table-of-values.non-markdown tbody tr:first-child td {
  padding-top: 5px;
}
.framework-perseus table.perseus-widget-table-of-values input,
#answer_area table.perseus-widget-table-of-values input {
  width: 80px;
}
body.mobile .framework-perseus table.perseus-widget-table-of-values.non-markdown td {
  padding: 5px;
}
.perseus-widget-transformer .highlighted-tool-button {
  text-shadow: 1px 1px rgba(0, 0, 0, 0.25);
}
.perseus-widget-transformer > .graphie-container {
  margin-bottom: 10px;
  position: relative;
  overflow: hidden;
}
.perseus-widget-transformer > .graphie-container > img,
.perseus-widget-transformer > .graphie-container > .unresponsive-svg-image {
  position: absolute;
  bottom: 0;
  left: 0;
}
.perseus-widget-transformer .transformer-undo-button {
  float: right;
}
.perseus-widget-transformer .perseus-transformation-list {
  margin-top: 10px;
  margin-bottom: 10px;
}
.perseus-widget-transformer .perseus-transformation-list input {
  width: 40px;
}
.old-unit-input input,
.unit-editor-canonical {
  border: 1px solid #a4a4a4;
  border-radius: 5px;
  font-size: 14px;
  padding: 6px;
}
.unit-editor > div {
  margin: 5px 0;
}
.perseus-diff {
  margin: 0 10px;
}
.perseus-diff .diff-header {
  font-size: 18px;
  padding: 10px 0;
  width: 50%;
  display: inline-block;
}
.perseus-diff .diff-header.collapsed {
  font-size: 14px;
  padding: 0px;
}
.perseus-diff .diff-body {
  border-top: 1px solid #e4e4e4;
  border-bottom: 1px solid #e4e4e4;
}
.perseus-diff .diff-row {
  width: 50%;
  white-space: pre-wrap;
  box-sizing: border-box;
  -moz-box-sizing: border-box;
  font-size: 14px;
  padding-right: 20px;
  padding-left: 10px;
  overflow: hidden;
}
.perseus-diff .diff-row.collapsed {
  color: #888;
  cursor: pointer;
}
.perseus-diff .diff-row.collapsed:hover {
  color: #666;
}
.perseus-diff .diff-row.collapsed:active {
  color: #444;
}
.perseus-diff .diff-row .diff-line {
  margin-bottom: 20px;
}
.perseus-diff .before {
  float: left;
  border-left: 1px solid #e4e4e4;
}
.perseus-diff .after {
  float: right;
  border-right: 1px solid #e4e4e4;
  border-left: 1px solid #e4e4e4;
}
.perseus-diff .inner-value {
  height: 100%;
  padding: 3px;
}
.perseus-diff .not-present {
  display: none;
}
.perseus-diff .blank-space {
  visibility: hidden;
}
.perseus-diff .added {
  background-color: #EEFFEE;
}
.perseus-diff .added.dark {
  background-color: #AAFFAA;
}
.perseus-diff .removed {
  background-color: #FFEEEE;
}
.perseus-diff .removed.dark {
  background-color: #FFAAAA;
}
.perseus-diff .image {
  margin-left: 20px;
  margin-bottom: 10px;
}
.perseus-diff .image-unchanged {
  border: 1px solid #AAAAAA;
}
.perseus-diff .image-added {
  border: 2px solid #AAFFAA;
}
.perseus-diff .image-removed {
  border: 2px solid #FFAAAA;
}
.perseus-widget-container.widget-nohighlight {
  transition: all 0.15s;
}
.perseus-widget-container.widget-highlight {
  -webkit-box-shadow: 0px 0px 0px 2px #ffa500;
  -moz-box-shadow: 0px 0px 0px 2px #ffa500;
  box-shadow: 0px 0px 0px 2px #ffa500;
  transition: all 0.15s;
}
.perseus-widget-container.widget-inline {
  display: inline;
}
.perseus-widget-container.widget-inline-block {
  display: inline-block;
}
.bibliotron-exercise .perseus-hint-renderer {
  border-left: 4px solid #f6f7f7;
  padding-left: 16px;
  position: relative;
}
.bibliotron-exercise .perseus-hint-renderer:focus {
  border-left-color: #d6d8da;
  outline: none;
}
.bibliotron-exercise .perseus-hint-renderer:before,
.bibliotron-exercise .perseus-hint-renderer:after {
  content: "";
  display: table;
  clear: both;
}
.bibliotron-exercise .perseus-hint-renderer div.paragraph {
  margin-top: 0px;
  margin-bottom: 16px;
}
.bibliotron-exercise .perseus-hint-renderer.last-hint {
  margin-bottom: 32px;
}
@media (max-width: 767px) {
  .bibliotron-exercise .perseus-hint-renderer.last-hint {
    margin-bottom: 0;
  }
}
.perseus-hint-label {
  color: #00457c;
  display: none;
  font-weight: 600;
  margin-right: 13px;
  position: absolute;
  right: 100%;
  white-space: nowrap;
}
.perseus-domain-science .perseus-hint-label {
  color: #9e034e;
}
.perseus-domain-math .perseus-hint-label {
  color: #007d96;
}
.perseus-domain-economics .perseus-hint-label {
  color: #a75a05;
}
.perseus-domain-partner .perseus-hint-label {
  color: #208170;
}
.perseus-domain-humanities .perseus-hint-label {
  color: #be2612;
}
.perseus-domain-test-prep .perseus-hint-label {
  color: #543b78;
}
.perseus-domain-cs .perseus-hint-label {
  color: #0d923f;
}
.bibliotron-exercise .perseus-hint-renderer.last-rendered .perseus-hint-label {
  display: block;
}
@media (max-width: 767px) {
  .bibliotron-exercise .perseus-hint-renderer.last-rendered .perseus-hint-label {
    display: none;
  }
}
.perseus-tooltip {
  background: #fff;
  padding: 5px 10px;
  width: 240px;
}
.perseus-formats-tooltip {
  background: #fff;
  padding: 5px 10px;
  width: 240px;
  color: #777;
}
.framework-perseus .perseus-formats-tooltip .paragraph > ul {
  padding: 0;
  margin: -20px 0 -16px 0;
}
.framework-perseus .perseus-formats-tooltip .paragraph > ul > li {
  list-style-type: none;
}
.perseus-math-input.mq-editable-field.mq-math-mode {
  background: #fff;
  font-size: 18px;
  min-width: 100px;
  border-color: #a4a4a4;
  border-radius: 5px;
}
.perseus-math-input.mq-editable-field.mq-math-mode > .mq-root-block {
  padding: 4px;
}
.perseus-math-input.mq-editable-field.mq-math-mode .mq-cursor {
  padding-left: 0;
}
.perseus-math-input.mq-editable-field.mq-math-mode .mq-paren.mq-ghost {
  color: inherit;
}
.perseus-math-input.mq-editable-field.mq-math-mode .mq-paren + span {
  margin: 0;
}
.perseus-math-input.mq-editable-field.mq-math-mode .mq-binary-operator {
  font-family: KaTeX_Main !important;
}
.perseus-math-input.mq-editable-field.mq-math-mode sup {
  line-height: normal;
}
.perseus-widget-editor .perseus-math-input.mq-editable-field.mq-math-mode > .mq-root-block {
  border-radius: 0;
}
.math-input-buttons {
  background-color: rgba(255, 255, 255, 0.7);
  border-radius: 5px;
  border: 1px solid #ddd;
  box-sizing: border-box;
  margin-top: 5px;
  padding: 2px;
  width: 201px;
}
.math-input-buttons.absolute {
  left: -2px;
  position: absolute;
  top: -3px;
  z-index: 5;
}
.tex-button {
  display: block;
  float: left;
  width: 35px;
  height: 35px;
  margin: 2px;
  border: 1px solid #1c758a;
  background-color: white;
  border-radius: 5px;
}
.tex-button:hover {
  cursor: pointer;
  background-color: #f0f0f0;
}
.tex-button:focus {
  border: 2px solid #1c758a;
  outline: none;
}
.tex-button-row {
  margin: 5px 0;
}
.tex-button-row:first-child {
  margin-top: 0;
}
.tex-button-row:last-child {
  margin-bottom: 0;
}
.renderer-widget-error {
  background-color: #fcc;
}
#sat-mission .content-area > div {
  margin-left: auto;
  margin-right: auto;
  width: 592px;
}
#sat-mission .content-area > div .perseus-input-with-answer-blurb > span,
#sat-mission .content-area > div .perseus-input-with-answer-blurb > label {
  display: inline-block;
}
#sat-mission .content-area > div .perseus-input-with-answer-blurb .perseus-possible-answers,
#sat-mission .content-area > div .perseus-input-with-answer-blurb .perseus-possible-answers:before {
  font-family: "Proxima Nova Semibold";
}
#sat-mission .content-area > div .perseus-input-with-answer-blurb .perseus-possible-answers {
  color: #009900;
  display: inline-block;
  padding-right: 4px;
}
#sat-mission .content-area > div .perseus-input-with-answer-blurb .perseus-possible-answers dt,
#sat-mission .content-area > div .perseus-input-with-answer-blurb .perseus-possible-answers dd {
  display: inline-block;
}
#sat-mission .content-area > div .perseus-input-with-answer-blurb .perseus-possible-answers dt {
  padding: 0 5px 0 13px;
  color: #121212;
  text-transform: uppercase;
}
#sat-mission .content-area > div .perseus-input-with-answer-blurb .perseus-possible-answers dt::after {
  content: ":";
}
#sat-mission .content-area > div .perseus-input-with-answer-blurb .perseus-possible-answers dd:not(:last-child)::after {
  content: "or";
  padding: 0 5px;
  color: #121212;
}
#sat-mission .content-area > div input.perseus-incorrect {
  color: #990000;
  background-color: #f2ebeb;
  border: solid 1px #cc5252;
}
#sat-mission .content-area > div input.perseus-correct {
  color: #009900;
  background-color: #e4f7e4;
  border: solid 1px #00cc00;
}
#sat-mission .content-area > div input.perseus-unanswered {
  background-color: #eee;
  border: solid 1px #999;
}
#sat-mission .content-area > div.perseus-renderer-two-columns {
  width: 1024px;
}
#sat-mission .content-area > div.perseus-renderer-two-columns > .paragraph {
  margin: 0;
}
#sat-mission .content-area > div.perseus-renderer-two-columns .perseus-two-columns {
  display: flex;
  justify-content: center;
}
#sat-mission .content-area > div.perseus-renderer-two-columns .perseus-column {
  display: -webkit-flex;
  -webkit-flex-direction: column;
  display: flex;
  flex-direction: column;
  width: 512px;
}
#sat-mission .content-area > div.perseus-renderer-two-columns .perseus-column:nth-child(1) {
  background: #eee;
  border-right: 1px solid #ddd;
  box-sizing: border-box;
}
#sat-mission .content-area > div.perseus-renderer-two-columns .perseus-column:nth-child(1) .perseus-column-content {
  padding-top: 48px;
  padding-bottom: 22px;
  padding-left: 46px;
}
#sat-mission .content-area > div.perseus-renderer-two-columns .perseus-column:nth-child(1) .perseus-widget-passage-container {
  position: relative;
}
#sat-mission .content-area > div.perseus-renderer-two-columns .perseus-column:nth-child(1) .perseus-widget-passage-container .perseus-widget-passage-instructions div.paragraph {
  margin-top: 0;
}
#sat-mission .content-area > div.perseus-renderer-two-columns .perseus-column:nth-child(1) .perseus-widget-passage {
  margin: 0;
}
#sat-mission .content-area > div.perseus-renderer-two-columns .perseus-column:nth-child(1) > .paragraph {
  margin-right: 40px;
}
#sat-mission .content-area > div.perseus-renderer-two-columns .perseus-column:nth-child(1) blockquote {
  padding: 0;
  margin-right: 22px;
}
#sat-mission .content-area > div.perseus-renderer-two-columns .perseus-column:nth-child(1) blockquote > .paragraph:nth-child(1) {
  margin-top: 0;
}
#sat-mission .content-area > div.perseus-renderer-two-columns .perseus-column:nth-child(2) .perseus-column-content {
  padding-left: 32px;
  padding-right: 32px;
}
#sat-mission .content-area > div.perseus-renderer-two-columns .perseus-column:nth-child(2) .perseus-group {
  margin-bottom: 20px;
}
#sat-mission .content-area > div.perseus-renderer-two-columns .perseus-column-content {
  flex: 1 1 auto;
  overflow-y: auto;
}
#sat-mission .content-area > div.perseus-renderer-two-columns .perseus-column-content > .paragraph {
  margin-top: 0;
}
#sat-mission input[type=text],
#sat-mission input[type=number] {
  border: 1px solid #aaa;
  font-family: "Proxima Nova Semibold", sans-serif;
  font-size: 14px;
  margin: 10px 0;
  padding: 5px;
}
#sat-mission input[type=text]:focus,
#sat-mission input[type=number]:focus {
  border-color: #0084ce;
  box-shadow: 0 0 10px rgba(0, 132, 206, 0.8);
  outline: none;
}
#sat-mission .valid-answer input[type=text]:valid,
#sat-mission .valid-answer input[type=number]:valid {
  border: 1px solid #0084ce;
  background: #e4f3f9;
}
#sat-mission .valid-answer input[type=text]:valid:focus,
#sat-mission .valid-answer input[type=number]:valid:focus {
  box-shadow: 0 0 10px rgba(0, 132, 206, 0.8);
}
#sat-mission .invalid-answer input[type=text]:valid,
#sat-mission .invalid-answer input[type=number]:valid {
  color: #990000;
  background-color: #f2ebeb;
  border: solid 1px #cc5252;
}
#sat-mission .invalid-answer input[type=text]:valid:focus,
#sat-mission .invalid-answer input[type=number]:valid:focus {
  box-shadow: 0 0 10px rgba(204, 82, 82, 0.8);
}
#sat-mission #sat-route-task .content-area > .perseus-renderer-two-columns,
#sat-mission #sat-route-section .content-area > .perseus-renderer-two-columns {
  margin-top: 0;
}
#sat-mission #sat-route-task .content-area > .perseus-renderer-two-columns .perseus-column:nth-child(2) > .perseus-column-content > :first-child,
#sat-mission #sat-route-section .content-area > .perseus-renderer-two-columns .perseus-column:nth-child(2) > .perseus-column-content > :first-child {
  margin-top: 48px;
}
.perseus-error {
  background: #ffbaba;
  border: 2px solid red;
  border-radius: 5px;
  padding: 20px;
  margin: 15px 0 10px;
}
@media (max-width: 767px) {
  .perseus-renderer-responsive {
    margin: 0 16px;
  }
  .perseus-renderer-responsive .perseus-renderer-responsive {
    margin: 0;
  }
}
@media (max-width: 767px) {
  .perseus-mobile .perseus-block-math {
    font-size: 18px;
  }
}
/* math-input CSS */
/**
 * Styles for managing the popover animations. These were generated by
 * Aphrodite's autoprefixer, but some minor tweaks were applied to get them
 * working on mobile Safari. Ideally, we'd be generating these styles with
 * Aphrodite (along with ReactCSSTransitionGroup's support for custom
 * classnames), but the generated styles have issues on mobile Safari.
 *   See: https://github.com/Khan/aphrodite/issues/68.
 *
 * If the animation durations change, the corresponding values in
 * popover-manager.js must change as well.
 */

.popover-enter {
    opacity: 0 !important;
}

.popover-enter.popover-enter-active {
    opacity: 1 !important;
    transition: opacity 200ms ease-out !important;
    -webkit-transition: opacity 200ms ease-out !important;
    -moz-transition: opacity 200ms ease-out !important;
    -ms-transition: opacity 200ms ease-out !important;
}

/**
* Styles for managing the echo animations. These were generated by Aphrodite's
* autoprefixer, but some minor tweaks were applied to get them working on mobile
* Safari. Ideally, we'd be generating these styles with Aphrodite (along with
* ReactCSSTransitionGroup's support for custom classnames), but the generated
* styles have issues on mobile Safari.
*   See: https://github.com/Khan/aphrodite/issues/68.
*
 * If the animation durations change, the corresponding values in
 * echo-manager.js must change as well.
 */

/* Variant A: Slide and fade. */

.echo-slide-and-fade-enter {
    opacity: 1 !important;
    transform: translate3d(0, 0, 0) !important;
    -webkit-transform: translate3d(0, 0, 0) !important;
    -moz-transform: translate3d(0, 0, 0) !important;
    -ms-transform: translate3d(0, 0, 0) !important;
}

.echo-slide-and-fade-enter.echo-slide-and-fade-enter-active {
    opacity: 0 !important;
    transform: translate3d(0, -33%, 0) !important;
    -webkit-transform: translate3d(0, -33%, 0) !important;
    -moz-transform: translate3d(0, -33%, 0) !important;
    -ms-transform: translate3d(0, -33%, 0) !important;

    /**
     * TODO(charlie): These times are intentionally different, which means that
     * the animation really "ends" after 400ms cubic-bezier(1, 0, 0.9, 1) (since
     * the opacity goes to 0), even though the transform doesn't complete.
     * There's probably a way to achieve the same effect by manipulating the
     * transform's Bezier curve and total displacement.
     */
    transition: -webkit-transform 800ms cubic-bezier(0, 1, 0.25, 1),-moz-transform 800ms cubic-bezier(0, 1, 0.25, 1),-ms-transform 800ms cubic-bezier(0, 1, 0.25, 1),transform 800ms cubic-bezier(0, 1, 0.25, 1), opacity 400ms cubic-bezier(1, 0, 0.9, 1) !important;
    -webkit-transform: translate3d(0, -33%, 0) !important;
    -moz-transform: translate3d(0, -33%, 0) !important;
    -ms-transform: translate3d(0, -33%, 0) !important;
    -webkit-transition: -webkit-transform 800ms cubic-bezier(0, 1, 0.25, 1),transform 800ms cubic-bezier(0, 1, 0.25, 1), opacity 400ms cubic-bezier(1, 0, 0.9, 1) !important;
    -moz-transition: -moz-transform 800ms cubic-bezier(0, 1, 0.25, 1),transform 800ms cubic-bezier(0, 1, 0.25, 1), opacity 400ms cubic-bezier(1, 0, 0.9, 1) !important;
    -ms-transition: -ms-transform 800ms cubic-bezier(0, 1, 0.25, 1),transform 800ms cubic-bezier(0, 1, 0.25, 1), opacity 400ms cubic-bezier(1, 0, 0.9, 1) !important;
}

/* Variant B: Fade, but don't slide. */

.echo-fade-only-enter {
    opacity: 1 !important;
}

.echo-fade-only-enter.echo-fade-only-enter-active {
    opacity: 0 !important;
    transition: opacity 300ms cubic-bezier(0.25, 0, 0.75, 1) !important;
    -webkit-transition: opacity 300ms cubic-bezier(0.25, 0, 0.75, 1) !important;
    -moz-transition: opacity 300ms cubic-bezier(0.25, 0, 0.75, 1) !important;
    -ms-transition: opacity 300ms cubic-bezier(0.25, 0, 0.75, 1) !important;
}

/* Variant C: Fade for a longer duration, but again, don't slide. */

.echo-long-fade-only-enter {
    opacity: 1 !important;
}

.echo-long-fade-only-enter.echo-long-fade-only-enter-active {
    opacity: 0 !important;
    transition: opacity 400ms cubic-bezier(0.75, 0, 0.75, 1) !important;
    -webkit-transition: opacity 400ms cubic-bezier(0.75, 0, 0.75, 1) !important;
    -moz-transition: opacity 400ms cubic-bezier(0.75, 0, 0.75, 1) !important;
    -ms-transition: opacity 400ms cubic-bezier(0.75, 0, 0.75, 1) !important;
}

.keypad-input .mq-editable-field .mq-cursor:not(:only-child),
.keypad-input .mq-editable-field .mq-root-block.mq-hasCursor > .mq-cursor:only-child
 {
    /* HACK(charlie): Magic numbers to properly size and position the vertical
       cursor, which is visible whenever the cursor is not alone in its parent,
       with the exception that it's also visible when the entire input is
       empty. */
    height: 20px !important;
    vertical-align: middle !important;
    margin-top: -5px !important;
}

.keypad-input .mq-editable-field .mq-cursor {
    border-color: #78c008;

    border-left: 2px solid #78c008 !important;
    border-radius: 1px;

    margin-left: -1px !important;
    margin-right: -1px !important;

    /* Fade the cursor in and out, overriding MathQuill's default behavior. */
    /* NOTE(charlie): The 500ms animation length perfectly matches MathQuill's
       own frequency for toggling the application of the .mq-blink class. If we
       were to change this animation length at all, we'd need to modify
       MathQuill as well to match. */
    visibility: visible !important;
    opacity: 1 !important;
    transition: opacity 500ms ease-out !important;
}

.keypad-input .mq-editable-field .mq-cursor.mq-blink {
    visibility: visible !important;
    opacity: 0 !important;
    transition: opacity 500ms ease-in !important;
}

.keypad-input .mq-editable-field .mq-non-leaf .mq-cursor:only-child {
    border: 2px solid !important;
    padding: 0 4px 0 4px;

    border-color: #78c008 !important; /* bright-green color */
    transition: border-color 500ms ease-out !important;
    opacity: 1 !important;
}

.keypad-input .mq-editable-field .mq-non-leaf .mq-cursor.mq-blink:only-child {
    border-color: #CCC !important; /* grey color */
    transition: border-color 500ms ease-in !important;
    opacity: 1 !important;
}

.keypad-input .mq-empty {
  background: transparent !important;
}

/* also adds empty block styling to elements with .mq-hasCursor but without a cursor element (this happens where the cursor is when the math input loses focus) */
.keypad-input .mq-empty:not(.mq-root-block):after, .keypad-input .mq-hasCursor:empty:not(.mq-root-block):after {
  visibility: visible !important;

  /* hides the 'c' content added by MathQuill to measure the width */
  color: transparent;

  display: inline-block;
  border: 2px solid #ccc;
  border-radius: 1px;
  padding: 0 4px 0 4px;
  margin-left: -1px;
  margin-right: -1px;
}

.keypad-input .mq-selection .mq-empty:not(.mq-root-block):after {
  border-color: #ffffff;
}

.keypad-input .mq-hasCursor:empty:not(.mq-root-block):after {
  /* place a c inside for sizing the cursor (for the case explained above); normally, MathQuill already does this for .mq-cursor */
  content: 'c';
}

.keypad-input .mq-math-mode .mq-selection .mq-non-leaf,
.keypad-input .mq-editable-field .mq-selection .mq-non-leaf
{
    background: #78c008 !important;
    color: white !important;
    border-color: white !important;
}

.keypad-input .mq-math-mode .mq-selection .mq-scaled,
.keypad-input .mq-editable-field .mq-selection .mq-scaled
{
    background: transparent !important;
    color: white !important;
    border-color: transparent !important;
}

.keypad-input .mq-selection {
    display: inline-block !important;
    background: #78c008 !important;
    color: white !important;
    border-color: white !important;
}
<|MERGE_RESOLUTION|>--- conflicted
+++ resolved
@@ -1,11 +1,6 @@
 /* Perseus CSS
-<<<<<<< HEAD
-// commit 705da0c2ac9a8cd2fc4d7492c57cd00b99b60d77
+// commit e6e34933342a236f910e59a8e7d145001385d64d
 // branch sat-highlighting
-=======
-// commit 1beee9ca3a9e6cfec97cd3554bbd648e5e7febb5
-// branch HEAD
->>>>>>> 46939e9c
 // @generated
 */
 .perseus-sr-only {
@@ -220,13 +215,13 @@
 .framework-perseus:not(.perseus-article).perseus-mobile .clearfix > .perseus-renderer {
   margin-bottom: 32px;
 }
-.bibliotron-article.framework-perseus.perseus-article.perseus-mobile .perseus-renderer > .paragraph ul:not(.perseus-widget-radio):not(.fancy-select-options),
-.framework-perseus:not(.perseus-article).perseus-mobile .perseus-renderer > .paragraph ul:not(.perseus-widget-radio):not(.fancy-select-options) {
+.bibliotron-article.framework-perseus.perseus-article.perseus-mobile .perseus-renderer > .paragraph ul:not(.perseus-widget-radio),
+.framework-perseus:not(.perseus-article).perseus-mobile .perseus-renderer > .paragraph ul:not(.perseus-widget-radio) {
   margin: 0 0 0 1em;
   padding: 0;
 }
-.bibliotron-article.framework-perseus.perseus-article.perseus-mobile .perseus-renderer > .paragraph ul:not(.perseus-widget-radio):not(.fancy-select-options) > li,
-.framework-perseus:not(.perseus-article).perseus-mobile .perseus-renderer > .paragraph ul:not(.perseus-widget-radio):not(.fancy-select-options) > li {
+.bibliotron-article.framework-perseus.perseus-article.perseus-mobile .perseus-renderer > .paragraph ul:not(.perseus-widget-radio) > li,
+.framework-perseus:not(.perseus-article).perseus-mobile .perseus-renderer > .paragraph ul:not(.perseus-widget-radio) > li {
   padding-left: 10px;
   margin-bottom: 24px;
 }
@@ -242,12 +237,12 @@
 }
 .bibliotron-article.framework-perseus.perseus-article.perseus-mobile .perseus-renderer > .paragraph ol ol,
 .framework-perseus:not(.perseus-article).perseus-mobile .perseus-renderer > .paragraph ol ol,
-.bibliotron-article.framework-perseus.perseus-article.perseus-mobile .perseus-renderer > .paragraph ul:not(.perseus-widget-radio):not(.fancy-select-options) ol,
-.framework-perseus:not(.perseus-article).perseus-mobile .perseus-renderer > .paragraph ul:not(.perseus-widget-radio):not(.fancy-select-options) ol,
-.bibliotron-article.framework-perseus.perseus-article.perseus-mobile .perseus-renderer > .paragraph ol ul:not(.perseus-widget-radio):not(.fancy-select-options),
-.framework-perseus:not(.perseus-article).perseus-mobile .perseus-renderer > .paragraph ol ul:not(.perseus-widget-radio):not(.fancy-select-options),
-.bibliotron-article.framework-perseus.perseus-article.perseus-mobile .perseus-renderer > .paragraph ul:not(.perseus-widget-radio):not(.fancy-select-options) ul:not(.perseus-widget-radio):not(.fancy-select-options),
-.framework-perseus:not(.perseus-article).perseus-mobile .perseus-renderer > .paragraph ul:not(.perseus-widget-radio):not(.fancy-select-options) ul:not(.perseus-widget-radio):not(.fancy-select-options) {
+.bibliotron-article.framework-perseus.perseus-article.perseus-mobile .perseus-renderer > .paragraph ul:not(.perseus-widget-radio) ol,
+.framework-perseus:not(.perseus-article).perseus-mobile .perseus-renderer > .paragraph ul:not(.perseus-widget-radio) ol,
+.bibliotron-article.framework-perseus.perseus-article.perseus-mobile .perseus-renderer > .paragraph ol ul:not(.perseus-widget-radio),
+.framework-perseus:not(.perseus-article).perseus-mobile .perseus-renderer > .paragraph ol ul:not(.perseus-widget-radio),
+.bibliotron-article.framework-perseus.perseus-article.perseus-mobile .perseus-renderer > .paragraph ul:not(.perseus-widget-radio) ul:not(.perseus-widget-radio),
+.framework-perseus:not(.perseus-article).perseus-mobile .perseus-renderer > .paragraph ul:not(.perseus-widget-radio) ul:not(.perseus-widget-radio) {
   padding-top: 24px;
 }
 .bibliotron-article.framework-perseus.perseus-article.perseus-mobile .perseus-block-math,
@@ -1102,85 +1097,6 @@
 }
 .perseus-widget-dropdown {
   position: relative;
-}
-.perseus-widget-dropdown.perseus-fancy-dropdown {
-  position: static;
-}
-.perseus-widget-dropdown .fancy-select {
-  position: relative;
-  z-index: 3;
-  border: 3px solid #358fa4;
-  border-radius: 40px;
-  color: #358fa4;
-  font: 700 23pt avenir, sans-serif;
-  padding: 0 60px 0 35px;
-  min-width: 40px;
-  min-height: 40px;
-  cursor: pointer;
-  white-space: nowrap;
-  user-select: none;
-  -webkit-user-select: none;
-}
-.perseus-widget-dropdown .fancy-select:before {
-  font-size: 0;
-  visibility: hidden;
-  content: "_";
-}
-.perseus-widget-dropdown .fancy-select > .placeholder {
-  opacity: 0.5;
-}
-.perseus-widget-dropdown .fancy-select.active {
-  opacity: 0.5;
-}
-.perseus-widget-dropdown .fancy-select:after {
-  color: #358fa4;
-  content: "\f0dd";
-  font: 24pt "FontAwesome";
-  position: absolute;
-  top: 0px;
-  right: 17px;
-}
-.perseus-widget-dropdown .fancy-select-options-wrapper {
-  position: relative;
-  z-index: 4;
-}
-.perseus-widget-dropdown .fancy-select-options {
-  color: #358fa4 !important;
-  position: absolute;
-  min-width: 100%;
-}
-.perseus-widget-dropdown .fancy-option {
-  cursor: pointer;
-  padding: 3px 20px 3px 38px !important;
-  font-size: 17pt;
-  line-height: 22pt;
-  background: rgba(255, 255, 255, 0.95);
-  border: 3px solid #358fa4;
-  display: block;
-  border-radius: 20px;
-  min-width: 40px;
-  min-height: 30px;
-  margin-top: -70px;
-}
-.perseus-widget-dropdown .fancy-option:before {
-  content: "";
-  width: 16px;
-  height: 16px;
-  position: absolute;
-  border: 3px solid #358fa4;
-  margin-top: 4px;
-  margin-left: -30px;
-  border-radius: 25px;
-}
-.perseus-widget-dropdown .fancy-option.selected:before {
-  background: #358fa4;
-}
-body.mobile .perseus-widget-dropdown .fancy-option:active {
-  background: #358fa4;
-  color: white;
-}
-body.mobile .perseus-widget-dropdown .fancy-option:active:before {
-  background: white;
 }
 .perseus-widget-expression {
   position: relative;
@@ -2467,6 +2383,18 @@
 
 .popover-enter.popover-enter-active {
     opacity: 1 !important;
+    transition: opacity 200ms ease-out !important;
+    -webkit-transition: opacity 200ms ease-out !important;
+    -moz-transition: opacity 200ms ease-out !important;
+    -ms-transition: opacity 200ms ease-out !important;
+}
+
+.popover-leave {
+    opacity: 1 !important;
+}
+
+.popover-leave.popover-leave-active {
+    opacity: 0 !important;
     transition: opacity 200ms ease-out !important;
     -webkit-transition: opacity 200ms ease-out !important;
     -moz-transition: opacity 200ms ease-out !important;
@@ -2532,70 +2460,18 @@
     -ms-transition: opacity 300ms cubic-bezier(0.25, 0, 0.75, 1) !important;
 }
 
-/* Variant C: Fade for a longer duration, but again, don't slide. */
-
-.echo-long-fade-only-enter {
-    opacity: 1 !important;
-}
-
-.echo-long-fade-only-enter.echo-long-fade-only-enter-active {
-    opacity: 0 !important;
-    transition: opacity 400ms cubic-bezier(0.75, 0, 0.75, 1) !important;
-    -webkit-transition: opacity 400ms cubic-bezier(0.75, 0, 0.75, 1) !important;
-    -moz-transition: opacity 400ms cubic-bezier(0.75, 0, 0.75, 1) !important;
-    -ms-transition: opacity 400ms cubic-bezier(0.75, 0, 0.75, 1) !important;
-}
-
-.keypad-input .mq-editable-field .mq-cursor:not(:only-child),
-.keypad-input .mq-editable-field .mq-root-block.mq-hasCursor > .mq-cursor:only-child
- {
-    /* HACK(charlie): Magic numbers to properly size and position the vertical
-       cursor, which is visible whenever the cursor is not alone in its parent,
-       with the exception that it's also visible when the entire input is
-       empty. */
-    height: 20px !important;
-    vertical-align: middle !important;
-    margin-top: -5px !important;
-}
-
 .keypad-input .mq-editable-field .mq-cursor {
-    border-color: #78c008;
-
     border-left: 2px solid #78c008 !important;
     border-radius: 1px;
 
     margin-left: -1px !important;
     margin-right: -1px !important;
-
-    /* Fade the cursor in and out, overriding MathQuill's default behavior. */
-    /* NOTE(charlie): The 500ms animation length perfectly matches MathQuill's
-       own frequency for toggling the application of the .mq-blink class. If we
-       were to change this animation length at all, we'd need to modify
-       MathQuill as well to match. */
-    visibility: visible !important;
-    opacity: 1 !important;
-    transition: opacity 500ms ease-out !important;
-}
-
-.keypad-input .mq-editable-field .mq-cursor.mq-blink {
-    visibility: visible !important;
-    opacity: 0 !important;
-    transition: opacity 500ms ease-in !important;
 }
 
 .keypad-input .mq-editable-field .mq-non-leaf .mq-cursor:only-child {
-    border: 2px solid !important;
+    visibility: visible !important; /* disable default blink behavior */
+    border: 2px solid #78c008 !important; /* bright-green color */
     padding: 0 4px 0 4px;
-
-    border-color: #78c008 !important; /* bright-green color */
-    transition: border-color 500ms ease-out !important;
-    opacity: 1 !important;
-}
-
-.keypad-input .mq-editable-field .mq-non-leaf .mq-cursor.mq-blink:only-child {
-    border-color: #CCC !important; /* grey color */
-    transition: border-color 500ms ease-in !important;
-    opacity: 1 !important;
 }
 
 .keypad-input .mq-empty {
