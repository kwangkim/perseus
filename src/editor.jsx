--- conflicted
+++ resolved
@@ -140,31 +140,18 @@
         };
     },
 
-<<<<<<< HEAD
-    getWidgetEditor: function(id, type, isVisible) {
-=======
     getWidgetEditor: function(id, type, position) {
->>>>>>> f4ab082d
         if (!Widgets.getEditor(type)) {
             return;
         }
 
-<<<<<<< HEAD
-        return <WidgetEditor
-=======
         var editor = <WidgetEditor
->>>>>>> f4ab082d
             ref={id}
             id={id}
             type={type}
             onChange={this._handleWidgetEditorChange.bind(this, id)}
             onRemove={this._handleWidgetEditorRemove.bind(this, id)}
             apiOptions={this.props.apiOptions}
-<<<<<<< HEAD
-            {...this.props.widgets[id]}
-
-            isVisible={isVisible} />;
-=======
             {...this.props.widgets[id]} />;
 
         if (position) {
@@ -182,7 +169,6 @@
         } else {
             return editor;
         }
->>>>>>> f4ab082d
     },
 
     _handleWidgetEditorChange: function(id, newProps, cb, silent) {
@@ -285,14 +271,6 @@
                     //     selectedWidget = id;
                     // }
 
-<<<<<<< HEAD
-                    var isVisible = this.props.visibleWidgetEditors &&
-                        id in this.props.visibleWidgetEditors;
-
-                    var duplicate = id in widgets;
-
-                    widgets[id] = this.getWidgetEditor(id, type, isVisible);
-=======
                     var visibleWidgetEditors = this.props.visibleWidgetEditors;
                     var position = visibleWidgetEditors &&
                         visibleWidgetEditors[id];
@@ -304,7 +282,6 @@
                     var duplicate = id in widgets;
 
                     widgets[id] = this.getWidgetEditor(id, type, position);
->>>>>>> f4ab082d
                     var classes = (duplicate || !widgets[id] ? "error " : "") +
                             (selected ? "selected " : "");
                     var key = duplicate ? i : id;
