var _ = require("underscore");

var nestedMap = function(children, func, context) {
    if (_.isArray(children)) {
        return _.map(children, function(child) {
            return nestedMap(child, func);
        });
    } else {
        return func.call(context, children);
    }
};

var Util = {
    nestedMap: nestedMap,

    rWidgetParts: /^\[\[\u2603 (([a-z-]+) ([0-9]+))\]\]$/,
    rWidgetRule:  /^\[\[\u2603 (([a-z-]+) ([0-9]+))\]\]/,
    rTypeFromWidgetId: /^([a-z-]+) ([0-9]+)$/,
    snowman: "\u2603",

    noScore: {
        type: "points",
        earned: 0,
        total: 0,
        message: null
    },

    seededRNG: function(seed) {
        var randomSeed = seed;

        return function() {
            // Robert Jenkins' 32 bit integer hash function.
            var seed = randomSeed;
            seed = ((seed + 0x7ed55d16) + (seed << 12)) & 0xffffffff;
            seed = ((seed ^ 0xc761c23c) ^ (seed >>> 19)) & 0xffffffff;
            seed = ((seed + 0x165667b1) + (seed << 5)) & 0xffffffff;
            seed = ((seed + 0xd3a2646c) ^ (seed << 9)) & 0xffffffff;
            seed = ((seed + 0xfd7046c5) + (seed << 3)) & 0xffffffff;
            seed = ((seed ^ 0xb55a4f09) ^ (seed >>> 16)) & 0xffffffff;
            return (randomSeed = (seed & 0xfffffff)) / 0x10000000;
        };
    },

    // Shuffle an array using a given random seed or function.
    // If `ensurePermuted` is true, the input and ouput are guaranteed to be
    // distinct permutations.
    shuffle: function(array, randomSeed, ensurePermuted) {
        // Always return a copy of the input array
        var shuffled = _.clone(array);

        // Handle edge cases (input array is empty or uniform)
        if (!shuffled.length || _.all(shuffled, function(value) {
                                    return _.isEqual(value, shuffled[0]);
                                })) {
            return shuffled;
        }

        var random;
        if (_.isFunction(randomSeed)) {
            random = randomSeed;
        } else {
            random = Util.seededRNG(randomSeed);
        }

        do {
            // Fischer-Yates shuffle
            for (var top = shuffled.length; top > 0; top--) {
                var newEnd = Math.floor(random() * top),
                    temp = shuffled[newEnd];

                shuffled[newEnd] = shuffled[top - 1];
                shuffled[top - 1] = temp;
            }
        } while (ensurePermuted && _.isEqual(array, shuffled));

        return shuffled;
    },

    // In IE8, split doesn't work right. Implement it ourselves.
    split: "x".split(/(.)/g).length ?
        function(str, r) { return str.split(r); } :
        function(str, r) {
            // Based on Steven Levithan's MIT-licensed split, available at
            // http://blog.stevenlevithan.com/archives/cross-browser-split
            var output = [];
            var lastIndex = r.lastIndex = 0;
            var match;

            while ((match = r.exec(str))) {
                output.push(str.slice(lastIndex, match.index));
                output.push.apply(output, match.slice(1));
                lastIndex = match.index + match[0].length;
            }

            output.push(str.slice(lastIndex));
            return output;
        },

    /**
     * Given two score objects for two different widgets, combine them so that
     * if one is wrong, the total score is wrong, etc.
     */
    combineScores: function(scoreA, scoreB) {
        var message;

        if (scoreA.type === "points" && scoreB.type === "points") {
            if (scoreA.message && scoreB.message &&
                    scoreA.message !== scoreB.message) {
                // TODO(alpert): Figure out how to combine messages usefully
                message = null;
            } else {
                message = scoreA.message || scoreB.message;
            }

            return {
                type: "points",
                earned: scoreA.earned + scoreB.earned,
                total: scoreA.total + scoreB.total,
                message: message
            };

        } else if (scoreA.type === "points" && scoreB.type === "invalid") {
            return scoreB;

        } else if (scoreA.type === "invalid" && scoreB.type === "points") {
            return scoreA;

        } else if (scoreA.type === "invalid" && scoreB.type === "invalid") {
            if (scoreA.message && scoreB.message &&
                    scoreA.message !== scoreB.message) {
                // TODO(alpert): Figure out how to combine messages usefully
                message = null;
            } else {
                message = scoreA.message || scoreB.message;
            }

            return {
                type: "invalid",
                message: message
            };
        }
    },

    keScoreFromPerseusScore: function(score, guess) {
        if (score.type === "points") {
            return {
                empty: false,
                correct: score.earned >= score.total,
                message: score.message,
                guess: guess
            };
        } else if (score.type === "invalid") {
            return {
                empty: true,
                correct: false,
                message: score.message,
                guess: guess
            };
        } else {
            throw new Error("Invalid score type: " + score.type);
        }
    },

    /**
     * Return the first valid interpretation of 'text' as a number, in the form
     * {value: 2.3, exact: true}.
     */
    firstNumericalParse: function(text) {
        // TODO(alpert): This is sort of hacky...
        var first;
        var val = Khan.answerTypes.predicate.createValidatorFunctional(
            function(ans) {
                first = ans;
                return true;  /* break */
            }, {
                simplify: "optional",
                inexact: true,
                forms: "integer, proper, improper, pi, log, mixed, decimal"
            });

        val(text);
        return first;
    },

    stringArrayOfSize: function(size) {
        return _(size).times(function() {
            return "";
        });
    },

    /**
     * For a graph's x or y dimension, given the tick step,
     * the ranges extent (e.g. [-10, 10]), the pixel dimension constraint,
     * and the grid step, return a bunch of configurations for that dimension.
     *
     * Example:
     *      gridDimensionConfig(10, [-50, 50], 400, 5)
     *
     * Returns: {
     *      scale: 4,
     *      snap: 2.5,
     *      tickStep: 2,
     *      unityLabel: true
     * };
     */
    gridDimensionConfig: function(absTickStep, extent, dimensionConstraint,
                                     gridStep) {
        var scale = Util.scaleFromExtent(extent, dimensionConstraint);
        var stepPx = absTickStep * scale;
        var unityLabel = stepPx > 30;
        return {
            scale: scale,
            tickStep: absTickStep / gridStep,
            unityLabel: unityLabel
        };
    },

    /**
     * Given the range, step, and boxSize, calculate the reasonable gridStep.
     * Used for when one was not given explicitly.
     *
     * Example:
     *      getGridStep([[-10, 10], [-10, 10]], [1, 1], 340)
     *
     * Returns: [1, 1]
     */
    getGridStep: function(range, step, boxSize) {
        return _(2).times(function(i) {
            var scale = Util.scaleFromExtent(range[i], boxSize);
            var gridStep = Util.gridStepFromTickStep(step[i], scale);
            return gridStep;
        });
    },

    snapStepFromGridStep: function(gridStep) {
        return _.map(gridStep, function(step) { return step / 2; });
    },

    /**
     * Given the range and a dimension, come up with the appropriate
     * scale.
     * Example:
     *      scaleFromExtent([-25, 25], 500) // returns 10
     */
    scaleFromExtent: function(extent, dimensionConstraint) {
        var span = extent[1] - extent[0];
        var scale = dimensionConstraint / span;
        return scale;
    },

    /**
     * Return a reasonable tick step given extent and dimension.
     * (extent is [begin, end] of the domain.)
     * Example:
     *      tickStepFromExtent([-10, 10], 300) // returns 2
     */
    tickStepFromExtent: function(extent, dimensionConstraint) {
        var span = extent[1] - extent[0];

        var tickFactor;
        // If single number digits
        if (15 < span && span <= 20) {
            tickFactor = 23;

        // triple digit or decimal
        } else if (span > 100 || span < 5) {
            tickFactor = 10;

        // double digit
        } else {
            tickFactor = 16;
        }
        var constraintFactor = dimensionConstraint / 500;
        var desiredNumTicks = tickFactor * constraintFactor;
        return Util.tickStepFromNumTicks(span, desiredNumTicks);
    },

    /**
     * Given the tickStep and the graph's scale, find a
     * grid step.
     * Example:
     *      gridStepFromTickStep(200, 0.2) // returns 100
     */
    gridStepFromTickStep: function(tickStep, scale) {
        var tickWidth = tickStep * scale;
        var x = tickStep;
        var y = Math.pow(10, Math.floor(Math.log(x) / Math.LN10));
        var leadingDigit = Math.floor(x / y);
        if (tickWidth < 25) {
            return tickStep;
        }
        if (tickWidth < 50) {
            if (leadingDigit === 5) {
                return tickStep;
            } else {
                return tickStep / 2;
            }
        }
        if (leadingDigit === 1) {
            return tickStep / 2;
        }
        if (leadingDigit === 2) {
            return tickStep / 4;
        }
        if (leadingDigit === 5) {
            return tickStep / 5;
        }
    },

    /**
     * Find a good tick step for the desired number of ticks in the range
     * Modified from d3.scale.linear: d3_scale_linearTickRange.
     * Thanks, mbostock!
     * Example:
     *      tickStepFromNumTicks(50, 6) // returns 10
     */
    tickStepFromNumTicks: function(span, numTicks) {
        var step = Math.pow(10, Math.floor(Math.log(span / numTicks) / Math.LN10));
        var err = numTicks / span * step;

        // Filter ticks to get closer to the desired count.
        if (err <= 0.15) {
            step *= 10;
        } else if (err <= 0.35) {
            step *= 5;
        } else if (err <= 0.75) {
            step *= 2;
        }

        // Round start and stop values to step interval.
        return step;
    },

    /**
     * Transparently update deprecated props so that the code to deal
     * with them only lives in one place: (Widget).deprecatedProps
     *
     * For example, if a boolean `foo` was deprecated in favor of a
     * number 'bar':
     *      deprecatedProps: {
     *          foo: function(props) {
     *              return {bar: props.foo ? 1 : 0};
     *          }
     *      }
     */
    DeprecationMixin: {
        // This lifecycle stage is only called before first render
        componentWillMount: function() {
            var newProps = {};

            _.each(this.deprecatedProps, function(func, prop) {
                if (_.has(this.props, prop)) {
                    _.extend(newProps, func(this.props));
                }
            }, this);

            if (!_.isEmpty(newProps)) {
                // Set new props directly so that widget renders correctly
                // when it first mounts, even though these will be overwritten
                // almost immediately afterwards...
                _.extend(this.props, newProps);

                // ...when we propagate the new props upwards and they come
                // back down again.
                setTimeout(this.props.onChange, 0, newProps);
            }
        }
    },

    /**
     * Approximate equality on numbers and primitives.
     */
    eq: function(x, y) {
        if (_.isNumber(x) && _.isNumber(y)) {
            return Math.abs(x - y) < 1e-9;
        } else {
            return x === y;
        }
    },

    /**
     * Deep approximate equality on primitives, numbers, arrays, and objects.
     */
    deepEq: function(x, y) {
        if (_.isArray(x) && _.isArray(y)) {
            if (x.length !== y.length) {
                return false;
            }
            for (var i = 0; i < x.length; i++) {
                if (!Util.deepEq(x[i], y[i])) {
                    return false;
                }
            }
            return true;
        } else if (_.isArray(x) || _.isArray(y)) {
            return false;
        } else if (_.isFunction(x) && _.isFunction(y)) {
            return Util.eq(x, y);
        } else if (_.isFunction(x) || _.isFunction(y)) {
            return false;
        } else if (_.isObject(x) && _.isObject(y)) {
            return x === y || (
                _.all(x, function(v, k) { return Util.deepEq(y[k], v); }) &&
                _.all(y, function(v, k) { return Util.deepEq(x[k], v); })
            );
        } else if (_.isObject(x) || _.isObject(y)) {
            return false;
        } else {
            return Util.eq(x, y);
        }
    },

    /**
     * Query String Parser
     *
     * Original from:
     * http://stackoverflow.com/questions/901115/get-querystring-values-in-javascript/2880929#2880929
     */
    parseQueryString: function(query) {
        query = query || window.location.search.substring(1);
        var urlParams = {},
            e,
            a = /\+/g,  // Regex for replacing addition symbol with a space
            r = /([^&=]+)=?([^&]*)/g,
            d = function(s) { return decodeURIComponent(s.replace(a, " ")); };

        while ((e = r.exec(query))) {
            urlParams[d(e[1])] = d(e[2]);
        }

        return urlParams;
    },

    /** 
     * Query string adder
     * Works for URLs without #.
     * Original from:
     * http://stackoverflow.com/questions/5999118/add-or-update-query-string-parameter
     */
    updateQueryString: function(uri, key, value) {
        value = encodeURIComponent(value);
        var re = new RegExp("([?&])" + key + "=.*?(&|$)", "i");
        var separator = uri.indexOf('?') !== -1 ? "&" : "?";
        if (uri.match(re)) {
            return uri.replace(re, '$1' + key + "=" + value + '$2');
        } else {
            return uri + separator + key + "=" + value;
        }
    },

    /**
     * A more strict encodeURIComponent that escapes `()'!`s
     * Especially useful for creating URLs that are embeddable in markdown
     *
     * Adapted from
     * https://developer.mozilla.org/en-US/docs/Web/JavaScript/Reference/Global_Objects/encodeURIComponent
     * This function and the above original available under the
     * CC-BY-SA 2.5 license.
     */
    strongEncodeURIComponent: function(str) {
        return encodeURIComponent(str)
            // Note that although RFC3986 reserves "!", RFC5987 does not,
            // so we do not need to escape it
            .replace(/['()!]/g, window.escape) // i.e., %27 %28 %29
            .replace(/\*/g, '%2A');
    },

    // There are certain widgets where we don't want to provide the "answered"
    // highlight indicator.
    // The issue with just using the `graded` flag on questions is that showing
    // that a certain widget is ungraded can sometimes reveal the answer to a
    // question ("is this transformation possible? if so, do it")
    // This is kind of a hack to get around this.
    widgetShouldHighlight: function(widget) {
        if (!widget) {
            return false;
        }
        var HIGHLIGHT_BAR_BLACKLIST = ["measurer", "protractor"];
        return !_.contains(HIGHLIGHT_BAR_BLACKLIST, widget.type);
    },

    /**
     * If a widget says that it is empty once it is graded.
     * Trying to encapsulate references to the score format.
     */
    scoreIsEmpty: function(score) {
        return score.type === "invalid";
    },

    /**
     * Extracts the location of a touch or mouse event, allowing you to pass
     * in a "mouseup", "mousedown", or "mousemove" event and receive the
     * correct coordinates. Shouldn't be used with "vmouse" events.
     *
     * The Util.touchHandlers are used to track the current state of the touch
     * event, such as whether or not the user is currently pressed down (either
     * through touch or mouse) on the screen.
     */

    touchHandlers: {
        pointerDown: false,
        currentTouchIdentifier: null
    },

    resetTouchHandlers: function() {
        _.extend(Util.touchHandlers, {
            pointerDown: false,
            currentTouchIdentifier: null
        });
    },

    extractPointerLocation: function(event) {
        var touchOrEvent;

        if (Util.touchHandlers.pointerDown) {
            // Look for the touch matching the one we're tracking; ignore others
            if (Util.touchHandlers.currentTouchIdentifier != null) {
                var len = event.changedTouches ? event.changedTouches.length : 0;
                for (var i = 0; i < len; i++) {
                    if (event.changedTouches[i].identifier ===
                            Util.touchHandlers.currentTouchIdentifier) {
                        touchOrEvent = event.changedTouches[i];
                    }
                }
            } else {
                touchOrEvent = event;
            }

            var isEndish =
                    event.type === "touchend" || event.type === "touchcancel";
            if (touchOrEvent && isEndish) {
                Util.touchHandlers.pointerDown = false;
                Util.touchHandlers.currentTouchIdentifier = null;
            }
        } else {
            // touchstart or mousedown
            Util.touchHandlers.pointerDown = true;
            if (event.touches) {
                touchOrEvent = event.touches[0];
                Util.touchHandlers.currentTouchIdentifier = touchOrEvent.identifier;
            } else {
                touchOrEvent = event;
            }
        }

        if (touchOrEvent) {
            return {
                left: touchOrEvent.pageX,
                top: touchOrEvent.pageY
            };
        }
    },

    /**
     * Pass this function as the touchstart for an element to
     * avoid sending the touch to the mobile scratchpad
     */
    captureScratchpadTouchStart: function(e) {
        e.stopPropagation();
    },

<<<<<<< HEAD
    /**
     * Inserts new content in a text at the specified position
     *
     * @param {string} text - The text where the new content will be added
     * @param {string} content - The content to add
     * @param {Array} pos - ([startPos, endPos]) It determines the area where the new content will be placed
     * @return {string} - The new text
     */
    insertContent: function(text, content, pos) {
        return text.slice(0, pos[0]) + content + text.slice(pos[1]);
    },

    textarea: {

        /**
         * Gets the word right before where the textarea cursor is
         *
         * @param {Element} textarea - The textarea DOM element
         * @return {JSON} - An object with the word and its starting and ending positions in the textarea
         */
        getWordBeforeCursor: function(textarea) {
            var text = textarea.value;

            var endPos = textarea.selectionStart - 1;
            var startPos = Math.max(text.lastIndexOf("\n", endPos), text.lastIndexOf(' ', endPos)) + 1;

            return {
                string: text.substring(startPos, endPos + 1),
                pos: {
                    start: startPos,
                    end: endPos
                }
            }
        },

        /**
         * Moves the textarea cursor at the specified position
         *
         * @param {Element} textarea - The textarea DOM element
         * @param {int} pos - The position where the cursor will be moved
         */
        moveCursor: function(textarea, pos) {
            textarea.selectionStart = textarea.selectionEnd = pos
        }
=======
    getImageSize: function(url, callback) {
        var img = new Image();
        img.onload = function() {
            // IE 11 seems to have problems calculating the heights of svgs
            // if they're not in the DOM. To solve this, we add the element to
            // the dom, wait for a rerender, and use `.clientWidth` and
            // `.clientHeight`. I think we could also solve the problem by
            // adding the image to the document before setting the src, but then
            // the experience would be worse for other browsers.
            if (img.width === 0 && img.height === 0) {
                document.body.appendChild(img);
                _.defer(function() {
                    callback(img.clientWidth, img.clientHeight);
                    document.body.removeChild(img);
                });
            } else {
                callback(img.width, img.height);
            }
        };

        // Require here to prevent recursive imports
        var SvgImage = require("./components/svg-image.jsx");
        img.src = SvgImage.getRealImageUrl(url);
>>>>>>> 8f1345b5
    }
};

Util.random = Util.seededRNG(new Date().getTime() & 0xffffffff);

module.exports = Util;<|MERGE_RESOLUTION|>--- conflicted
+++ resolved
@@ -559,52 +559,6 @@
         e.stopPropagation();
     },
 
-<<<<<<< HEAD
-    /**
-     * Inserts new content in a text at the specified position
-     *
-     * @param {string} text - The text where the new content will be added
-     * @param {string} content - The content to add
-     * @param {Array} pos - ([startPos, endPos]) It determines the area where the new content will be placed
-     * @return {string} - The new text
-     */
-    insertContent: function(text, content, pos) {
-        return text.slice(0, pos[0]) + content + text.slice(pos[1]);
-    },
-
-    textarea: {
-
-        /**
-         * Gets the word right before where the textarea cursor is
-         *
-         * @param {Element} textarea - The textarea DOM element
-         * @return {JSON} - An object with the word and its starting and ending positions in the textarea
-         */
-        getWordBeforeCursor: function(textarea) {
-            var text = textarea.value;
-
-            var endPos = textarea.selectionStart - 1;
-            var startPos = Math.max(text.lastIndexOf("\n", endPos), text.lastIndexOf(' ', endPos)) + 1;
-
-            return {
-                string: text.substring(startPos, endPos + 1),
-                pos: {
-                    start: startPos,
-                    end: endPos
-                }
-            }
-        },
-
-        /**
-         * Moves the textarea cursor at the specified position
-         *
-         * @param {Element} textarea - The textarea DOM element
-         * @param {int} pos - The position where the cursor will be moved
-         */
-        moveCursor: function(textarea, pos) {
-            textarea.selectionStart = textarea.selectionEnd = pos
-        }
-=======
     getImageSize: function(url, callback) {
         var img = new Image();
         img.onload = function() {
@@ -628,7 +582,52 @@
         // Require here to prevent recursive imports
         var SvgImage = require("./components/svg-image.jsx");
         img.src = SvgImage.getRealImageUrl(url);
->>>>>>> 8f1345b5
+    },
+
+    /**
+     * Inserts new content in a text at the specified position
+     *
+     * @param {string} text - The text where the new content will be added
+     * @param {string} content - The content to add
+     * @param {Array} pos - ([startPos, endPos]) It determines the area where the new content will be placed
+     * @return {string} - The new text
+     */
+    insertContent: function(text, content, pos) {
+        return text.slice(0, pos[0]) + content + text.slice(pos[1]);
+    },
+
+    textarea: {
+
+        /**
+         * Gets the word right before where the textarea cursor is
+         *
+         * @param {Element} textarea - The textarea DOM element
+         * @return {JSON} - An object with the word and its starting and ending positions in the textarea
+         */
+        getWordBeforeCursor: function(textarea) {
+            var text = textarea.value;
+
+            var endPos = textarea.selectionStart - 1;
+            var startPos = Math.max(text.lastIndexOf("\n", endPos), text.lastIndexOf(' ', endPos)) + 1;
+
+            return {
+                string: text.substring(startPos, endPos + 1),
+                pos: {
+                    start: startPos,
+                    end: endPos
+                }
+            }
+        },
+
+        /**
+         * Moves the textarea cursor at the specified position
+         *
+         * @param {Element} textarea - The textarea DOM element
+         * @param {int} pos - The position where the cursor will be moved
+         */
+        moveCursor: function(textarea, pos) {
+            textarea.selectionStart = textarea.selectionEnd = pos
+        }
     }
 };
 
